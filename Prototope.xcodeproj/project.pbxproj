--- conflicted
+++ resolved
@@ -491,11 +491,8 @@
 		EBA049B01A8AFC87008BC4AD /* ExceptionView.swift */ = {isa = PBXFileReference; fileEncoding = 4; lastKnownFileType = sourcecode.swift; path = ExceptionView.swift; sourceTree = "<group>"; };
 		EBA049BF1A8BCB32008BC4AD /* ConsoleView.swift */ = {isa = PBXFileReference; fileEncoding = 4; lastKnownFileType = sourcecode.swift; path = ConsoleView.swift; sourceTree = "<group>"; };
 		EBA049C11A8BCCB0008BC4AD /* ExceptionViewController.swift */ = {isa = PBXFileReference; fileEncoding = 4; lastKnownFileType = sourcecode.swift; path = ExceptionViewController.swift; sourceTree = "<group>"; };
-<<<<<<< HEAD
 		EBA0DB281AA533BE00A030A0 /* README.mdown */ = {isa = PBXFileReference; lastKnownFileType = net.daringfireball.markdown; path = README.mdown; sourceTree = "<group>"; };
-=======
 		EBA0DB2D1AA5426E00A030A0 /* ContextTests.swift */ = {isa = PBXFileReference; fileEncoding = 4; lastKnownFileType = sourcecode.swift; path = ContextTests.swift; sourceTree = "<group>"; };
->>>>>>> 7093cfe2
 		EBA837161A1DADDF00D23C9D /* Heartbeat.swift */ = {isa = PBXFileReference; fileEncoding = 4; lastKnownFileType = sourcecode.swift; path = Heartbeat.swift; sourceTree = "<group>"; };
 		EBA8371B1A1DB51000D23C9D /* Sound.swift */ = {isa = PBXFileReference; fileEncoding = 4; lastKnownFileType = sourcecode.swift; path = Sound.swift; sourceTree = "<group>"; };
 		EBA8371D1A1DB6E300D23C9D /* Glass.aiff */ = {isa = PBXFileReference; lastKnownFileType = audio.aiff; path = Glass.aiff; sourceTree = "<group>"; };
