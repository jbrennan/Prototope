// !$*UTF8*$!
{
	archiveVersion = 1;
	classes = {
	};
	objectVersion = 46;
	objects = {

/* Begin PBXBuildFile section */
<<<<<<< HEAD
		CD11D82B1A815AD3004F1197 /* Particle.swift in Sources */ = {isa = PBXBuildFile; fileRef = CD11D82A1A815AD3004F1197 /* Particle.swift */; };
		CD26ECC61A83CE1000E8EC3B /* Radian.swift in Sources */ = {isa = PBXBuildFile; fileRef = CD26ECC51A83CE1000E8EC3B /* Radian.swift */; };
		CD26ECCB1A83FECC00E8EC3B /* ParticleEmitter.swift in Sources */ = {isa = PBXBuildFile; fileRef = CD26ECCA1A83FECC00E8EC3B /* ParticleEmitter.swift */; };
		CD3F93A01A852AF500B964FC /* ParticlePreset.swift in Sources */ = {isa = PBXBuildFile; fileRef = CD3F939F1A852AF500B964FC /* ParticlePreset.swift */; };
=======
		6175CE291A7F1B01001E63CE /* BridgeType.swift in Sources */ = {isa = PBXBuildFile; fileRef = 6175CE281A7F1B01001E63CE /* BridgeType.swift */; };
		6175CE2B1A7F1B71001E63CE /* ColorBridge.swift in Sources */ = {isa = PBXBuildFile; fileRef = 6175CE2A1A7F1B71001E63CE /* ColorBridge.swift */; };
>>>>>>> 4863e245
		EB04E5CA1A6606D100FD1EE3 /* KFTunableSpec.h in Headers */ = {isa = PBXBuildFile; fileRef = EB04E5C71A6606D100FD1EE3 /* KFTunableSpec.h */; settings = {ATTRIBUTES = (Public, ); }; };
		EB04E5CB1A6606D100FD1EE3 /* KFTunableSpec.m in Sources */ = {isa = PBXBuildFile; fileRef = EB04E5C81A6606D100FD1EE3 /* KFTunableSpec.m */; };
		EB04E5CC1A6606D100FD1EE3 /* TunableSpec.swift in Sources */ = {isa = PBXBuildFile; fileRef = EB04E5C91A6606D100FD1EE3 /* TunableSpec.swift */; };
		EB04E5D21A6606DE00FD1EE3 /* Tunable.swift in Sources */ = {isa = PBXBuildFile; fileRef = EB04E5D11A6606DE00FD1EE3 /* Tunable.swift */; };
		EB12A84C1A19A6C20018C229 /* libpop.a in Frameworks */ = {isa = PBXBuildFile; fileRef = EB12A8431A19A6AC0018C229 /* libpop.a */; };
		EB1C2A6519E4B534000DC2C1 /* Color.swift in Sources */ = {isa = PBXBuildFile; fileRef = EB1C2A6419E4B534000DC2C1 /* Color.swift */; };
		EB1C2A7719E4D1AC000DC2C1 /* ViewTests.swift in Sources */ = {isa = PBXBuildFile; fileRef = EB1C2A7619E4D1AC000DC2C1 /* ViewTests.swift */; };
		EB1C2A7819E4D1CE000DC2C1 /* Prototope.framework in Frameworks */ = {isa = PBXBuildFile; fileRef = EBE3A75619DF79C400A77736 /* Prototope.framework */; };
		EB1C2A7C19E4D2B8000DC2C1 /* Prototope.framework in CopyFiles */ = {isa = PBXBuildFile; fileRef = EBE3A75619DF79C400A77736 /* Prototope.framework */; settings = {ATTRIBUTES = (CodeSignOnCopy, RemoveHeadersOnCopy, ); }; };
		EB2A88541A82FD5900E3987F /* GestureBridge.swift in Sources */ = {isa = PBXBuildFile; fileRef = EB2A88531A82FD5900E3987F /* GestureBridge.swift */; };
		EB2A88591A83008000E3987F /* GestureBridgeTests.swift in Sources */ = {isa = PBXBuildFile; fileRef = EB2A88581A83008000E3987F /* GestureBridgeTests.swift */; };
		EB2D4BC91A7C9089005A67EE /* JSTest.swift in Sources */ = {isa = PBXBuildFile; fileRef = EB2D4BC81A7C9089005A67EE /* JSTest.swift */; };
		EB2D4BCB1A7C9136005A67EE /* JavaScriptCore.framework in Frameworks */ = {isa = PBXBuildFile; fileRef = EB2D4BCA1A7C9136005A67EE /* JavaScriptCore.framework */; };
		EB2D4BCC1A7C9154005A67EE /* JavaScriptCore.framework in Frameworks */ = {isa = PBXBuildFile; fileRef = EB2D4BCA1A7C9136005A67EE /* JavaScriptCore.framework */; };
		EB306C0F19DF77CC00113FA3 /* AppDelegate.swift in Sources */ = {isa = PBXBuildFile; fileRef = EB306C0E19DF77CC00113FA3 /* AppDelegate.swift */; };
		EB306C1119DF77CC00113FA3 /* ViewController.swift in Sources */ = {isa = PBXBuildFile; fileRef = EB306C1019DF77CC00113FA3 /* ViewController.swift */; };
		EB306C1419DF77CD00113FA3 /* Main.storyboard in Resources */ = {isa = PBXBuildFile; fileRef = EB306C1219DF77CD00113FA3 /* Main.storyboard */; };
		EB306C1619DF77CD00113FA3 /* Images.xcassets in Resources */ = {isa = PBXBuildFile; fileRef = EB306C1519DF77CD00113FA3 /* Images.xcassets */; };
		EB306C1919DF77CD00113FA3 /* LaunchScreen.xib in Resources */ = {isa = PBXBuildFile; fileRef = EB306C1719DF77CD00113FA3 /* LaunchScreen.xib */; };
		EB453D941A7AB0B2006F2A72 /* PrototopeJSBridge.h in Headers */ = {isa = PBXBuildFile; fileRef = EB453D931A7AB0B2006F2A72 /* PrototopeJSBridge.h */; settings = {ATTRIBUTES = (Public, ); }; };
		EB453D9A1A7AB0B2006F2A72 /* PrototopeJSBridge.framework in Frameworks */ = {isa = PBXBuildFile; fileRef = EB453D8F1A7AB0B2006F2A72 /* PrototopeJSBridge.framework */; };
		EB453DA61A7AB0B2006F2A72 /* PrototopeJSBridge.framework in Frameworks */ = {isa = PBXBuildFile; fileRef = EB453D8F1A7AB0B2006F2A72 /* PrototopeJSBridge.framework */; };
		EB453DA71A7AB0B2006F2A72 /* PrototopeJSBridge.framework in Embed Frameworks */ = {isa = PBXBuildFile; fileRef = EB453D8F1A7AB0B2006F2A72 /* PrototopeJSBridge.framework */; settings = {ATTRIBUTES = (CodeSignOnCopy, RemoveHeadersOnCopy, ); }; };
		EB453DB21A7AB116006F2A72 /* LayerBridge.swift in Sources */ = {isa = PBXBuildFile; fileRef = EB453DB11A7AB116006F2A72 /* LayerBridge.swift */; };
		EB453DB31A7AB17B006F2A72 /* Prototope.framework in Frameworks */ = {isa = PBXBuildFile; fileRef = EBE3A75619DF79C400A77736 /* Prototope.framework */; };
		EB50FA1219F04A07007A3C32 /* Image.swift in Sources */ = {isa = PBXBuildFile; fileRef = EB50FA1119F04A07007A3C32 /* Image.swift */; };
		EB6EA8571A83DEA2006839EF /* AnimationBridge.swift in Sources */ = {isa = PBXBuildFile; fileRef = EB6EA8561A83DEA2006839EF /* AnimationBridge.swift */; };
		EB8BC1CA1A2CE7B5005E799C /* Border.swift in Sources */ = {isa = PBXBuildFile; fileRef = EB8BC1C91A2CE7B5005E799C /* Border.swift */; };
		EBA837171A1DADDF00D23C9D /* Heartbeat.swift in Sources */ = {isa = PBXBuildFile; fileRef = EBA837161A1DADDF00D23C9D /* Heartbeat.swift */; };
		EBA8371C1A1DB51000D23C9D /* Sound.swift in Sources */ = {isa = PBXBuildFile; fileRef = EBA8371B1A1DB51000D23C9D /* Sound.swift */; };
		EBA8371E1A1DB6E300D23C9D /* Glass.aiff in Resources */ = {isa = PBXBuildFile; fileRef = EBA8371D1A1DB6E300D23C9D /* Glass.aiff */; };
		EBABE67D19E4AEF100483EEF /* Geometry.swift in Sources */ = {isa = PBXBuildFile; fileRef = EBABE67C19E4AEF100483EEF /* Geometry.swift */; };
		EBB3505F1A166E690046AD07 /* Dictionary+Extensions.swift in Sources */ = {isa = PBXBuildFile; fileRef = EBB3505E1A166E690046AD07 /* Dictionary+Extensions.swift */; };
		EBB565DB19F074B000D93DE3 /* Math.swift in Sources */ = {isa = PBXBuildFile; fileRef = EBB565DA19F074B000D93DE3 /* Math.swift */; };
		EBB565DD19F0774F00D93DE3 /* MathTests.swift in Sources */ = {isa = PBXBuildFile; fileRef = EBB565DC19F0774F00D93DE3 /* MathTests.swift */; };
		EBB565DF19F07A2900D93DE3 /* GeometryTests.swift in Sources */ = {isa = PBXBuildFile; fileRef = EBB565DE19F07A2900D93DE3 /* GeometryTests.swift */; };
		EBBA431719F45186000B81BE /* Gesture.swift in Sources */ = {isa = PBXBuildFile; fileRef = EBBA431619F45186000B81BE /* Gesture.swift */; };
		EBC43D5D1A7FF8920075272A /* BorderBridge.swift in Sources */ = {isa = PBXBuildFile; fileRef = EBC43D5C1A7FF8920075272A /* BorderBridge.swift */; };
		EBC43D621A8007320075272A /* ShadowBridge.swift in Sources */ = {isa = PBXBuildFile; fileRef = EBC43D611A8007320075272A /* ShadowBridge.swift */; };
		EBC43D641A8010770075272A /* ImageBridge.swift in Sources */ = {isa = PBXBuildFile; fileRef = EBC43D631A8010770075272A /* ImageBridge.swift */; };
		EBC43D671A8042740075272A /* GeometryBridge.swift in Sources */ = {isa = PBXBuildFile; fileRef = EBC43D661A8042740075272A /* GeometryBridge.swift */; };
		EBC43D6F1A81916E0075272A /* Context.swift in Sources */ = {isa = PBXBuildFile; fileRef = EBC43D6E1A81916E0075272A /* Context.swift */; };
		EBC43D721A8195600075272A /* GeometryBridgeTests.swift in Sources */ = {isa = PBXBuildFile; fileRef = EBC43D711A8195600075272A /* GeometryBridgeTests.swift */; };
		EBC43D741A81959B0075272A /* JSBridgeTestCase.swift in Sources */ = {isa = PBXBuildFile; fileRef = EBC43D731A81959B0075272A /* JSBridgeTestCase.swift */; };
		EBC43D761A8198EA0075272A /* TunableBridge.swift in Sources */ = {isa = PBXBuildFile; fileRef = EBC43D751A8198EA0075272A /* TunableBridge.swift */; };
		EBC43D781A81999B0075272A /* JSContext+BridgingExtensions.swift in Sources */ = {isa = PBXBuildFile; fileRef = EBC43D771A81999B0075272A /* JSContext+BridgingExtensions.swift */; };
		EBC43D7A1A81AC020075272A /* TunableBridgeTests.swift in Sources */ = {isa = PBXBuildFile; fileRef = EBC43D791A81AC020075272A /* TunableBridgeTests.swift */; };
		EBC43D7C1A81AF350075272A /* TimingBridge.swift in Sources */ = {isa = PBXBuildFile; fileRef = EBC43D7B1A81AF350075272A /* TimingBridge.swift */; };
		EBC43D7E1A81B0FB0075272A /* TimingBridgeTests.swift in Sources */ = {isa = PBXBuildFile; fileRef = EBC43D7D1A81B0FB0075272A /* TimingBridgeTests.swift */; };
		EBC43D801A81B5EB0075272A /* MathBridge.swift in Sources */ = {isa = PBXBuildFile; fileRef = EBC43D7F1A81B5EB0075272A /* MathBridge.swift */; };
		EBC43D821A81B7040075272A /* MathBridgeTests.swift in Sources */ = {isa = PBXBuildFile; fileRef = EBC43D811A81B7040075272A /* MathBridgeTests.swift */; };
		EBC43D841A81BA360075272A /* HeartbeatBridge.swift in Sources */ = {isa = PBXBuildFile; fileRef = EBC43D831A81BA360075272A /* HeartbeatBridge.swift */; };
		EBC43D861A81BBC30075272A /* HeartbeatBridgeTests.swift in Sources */ = {isa = PBXBuildFile; fileRef = EBC43D851A81BBC30075272A /* HeartbeatBridgeTests.swift */; };
		EBC43D881A81C47A0075272A /* SoundBridge.swift in Sources */ = {isa = PBXBuildFile; fileRef = EBC43D871A81C47A0075272A /* SoundBridge.swift */; };
		EBE17A0619E65D1B00C308E5 /* Timing.swift in Sources */ = {isa = PBXBuildFile; fileRef = EBE17A0519E65D1B00C308E5 /* Timing.swift */; };
		EBE17A0819E65E5500C308E5 /* Animation.swift in Sources */ = {isa = PBXBuildFile; fileRef = EBE17A0719E65E5500C308E5 /* Animation.swift */; };
		EBE3A76A19DF79C400A77736 /* Prototope.framework in Frameworks */ = {isa = PBXBuildFile; fileRef = EBE3A75619DF79C400A77736 /* Prototope.framework */; };
		EBE3A76B19DF79C400A77736 /* Prototope.framework in Embed Frameworks */ = {isa = PBXBuildFile; fileRef = EBE3A75619DF79C400A77736 /* Prototope.framework */; settings = {ATTRIBUTES = (CodeSignOnCopy, RemoveHeadersOnCopy, ); }; };
		EBE3A77519DF79E900A77736 /* Layer.swift in Sources */ = {isa = PBXBuildFile; fileRef = EBE3A74E19DF78D500A77736 /* Layer.swift */; };
		EBF59A941A2E2B5000AB8C67 /* Shadow.swift in Sources */ = {isa = PBXBuildFile; fileRef = EBF59A931A2E2B5000AB8C67 /* Shadow.swift */; };
/* End PBXBuildFile section */

/* Begin PBXContainerItemProxy section */
		EB12A8421A19A6AC0018C229 /* PBXContainerItemProxy */ = {
			isa = PBXContainerItemProxy;
			containerPortal = EB12A83B1A19A6AC0018C229 /* pop.xcodeproj */;
			proxyType = 2;
			remoteGlobalIDString = EC191218162FB53A00E0CC76;
			remoteInfo = pop;
		};
		EB12A8441A19A6AC0018C229 /* PBXContainerItemProxy */ = {
			isa = PBXContainerItemProxy;
			containerPortal = EB12A83B1A19A6AC0018C229 /* pop.xcodeproj */;
			proxyType = 2;
			remoteGlobalIDString = EC68857F18C7B60000C6194C;
			remoteInfo = "pop-osx";
		};
		EB12A8461A19A6AC0018C229 /* PBXContainerItemProxy */ = {
			isa = PBXContainerItemProxy;
			containerPortal = EB12A83B1A19A6AC0018C229 /* pop.xcodeproj */;
			proxyType = 2;
			remoteGlobalIDString = ECF01ED318C92B7F009E0AD1;
			remoteInfo = "pop-tests";
		};
		EB12A8481A19A6AC0018C229 /* PBXContainerItemProxy */ = {
			isa = PBXContainerItemProxy;
			containerPortal = EB12A83B1A19A6AC0018C229 /* pop.xcodeproj */;
			proxyType = 2;
			remoteGlobalIDString = EC7E319918C93D6500B38170;
			remoteInfo = "pop-tests-osx";
		};
		EB12A84A1A19A6BC0018C229 /* PBXContainerItemProxy */ = {
			isa = PBXContainerItemProxy;
			containerPortal = EB12A83B1A19A6AC0018C229 /* pop.xcodeproj */;
			proxyType = 1;
			remoteGlobalIDString = EC191217162FB53A00E0CC76;
			remoteInfo = pop;
		};
		EB1C2A7919E4D1D2000DC2C1 /* PBXContainerItemProxy */ = {
			isa = PBXContainerItemProxy;
			containerPortal = EB306C0119DF77CC00113FA3 /* Project object */;
			proxyType = 1;
			remoteGlobalIDString = EBE3A75519DF79C400A77736;
			remoteInfo = Prototope;
		};
		EB453D9B1A7AB0B2006F2A72 /* PBXContainerItemProxy */ = {
			isa = PBXContainerItemProxy;
			containerPortal = EB306C0119DF77CC00113FA3 /* Project object */;
			proxyType = 1;
			remoteGlobalIDString = EB453D8E1A7AB0B2006F2A72;
			remoteInfo = PrototopeJSBridge;
		};
		EB453D9D1A7AB0B2006F2A72 /* PBXContainerItemProxy */ = {
			isa = PBXContainerItemProxy;
			containerPortal = EB306C0119DF77CC00113FA3 /* Project object */;
			proxyType = 1;
			remoteGlobalIDString = EB306C0819DF77CC00113FA3;
			remoteInfo = PrototopeTestApp;
		};
		EB453DA41A7AB0B2006F2A72 /* PBXContainerItemProxy */ = {
			isa = PBXContainerItemProxy;
			containerPortal = EB306C0119DF77CC00113FA3 /* Project object */;
			proxyType = 1;
			remoteGlobalIDString = EB453D8E1A7AB0B2006F2A72;
			remoteInfo = PrototopeJSBridge;
		};
		EBE3A76819DF79C400A77736 /* PBXContainerItemProxy */ = {
			isa = PBXContainerItemProxy;
			containerPortal = EB306C0119DF77CC00113FA3 /* Project object */;
			proxyType = 1;
			remoteGlobalIDString = EBE3A75519DF79C400A77736;
			remoteInfo = Prototope;
		};
		EBE3A76C19DF79C400A77736 /* PBXContainerItemProxy */ = {
			isa = PBXContainerItemProxy;
			containerPortal = EB306C0119DF77CC00113FA3 /* Project object */;
			proxyType = 1;
			remoteGlobalIDString = EBE3A75519DF79C400A77736;
			remoteInfo = Prototope;
		};
/* End PBXContainerItemProxy section */

/* Begin PBXCopyFilesBuildPhase section */
		EB1C2A7B19E4D2AF000DC2C1 /* CopyFiles */ = {
			isa = PBXCopyFilesBuildPhase;
			buildActionMask = 2147483647;
			dstPath = "";
			dstSubfolderSpec = 10;
			files = (
				EB1C2A7C19E4D2B8000DC2C1 /* Prototope.framework in CopyFiles */,
			);
			runOnlyForDeploymentPostprocessing = 0;
		};
		EBE3A77119DF79C400A77736 /* Embed Frameworks */ = {
			isa = PBXCopyFilesBuildPhase;
			buildActionMask = 2147483647;
			dstPath = "";
			dstSubfolderSpec = 10;
			files = (
				EBE3A76B19DF79C400A77736 /* Prototope.framework in Embed Frameworks */,
				EB453DA71A7AB0B2006F2A72 /* PrototopeJSBridge.framework in Embed Frameworks */,
			);
			name = "Embed Frameworks";
			runOnlyForDeploymentPostprocessing = 0;
		};
/* End PBXCopyFilesBuildPhase section */

/* Begin PBXFileReference section */
<<<<<<< HEAD
		CD11D82A1A815AD3004F1197 /* Particle.swift */ = {isa = PBXFileReference; fileEncoding = 4; lastKnownFileType = sourcecode.swift; path = Particle.swift; sourceTree = "<group>"; };
		CD26ECC51A83CE1000E8EC3B /* Radian.swift */ = {isa = PBXFileReference; fileEncoding = 4; lastKnownFileType = sourcecode.swift; path = Radian.swift; sourceTree = "<group>"; };
		CD26ECCA1A83FECC00E8EC3B /* ParticleEmitter.swift */ = {isa = PBXFileReference; fileEncoding = 4; lastKnownFileType = sourcecode.swift; path = ParticleEmitter.swift; sourceTree = "<group>"; };
		CD3F939F1A852AF500B964FC /* ParticlePreset.swift */ = {isa = PBXFileReference; fileEncoding = 4; lastKnownFileType = sourcecode.swift; path = ParticlePreset.swift; sourceTree = "<group>"; };
=======
		6175CE281A7F1B01001E63CE /* BridgeType.swift */ = {isa = PBXFileReference; fileEncoding = 4; lastKnownFileType = sourcecode.swift; path = BridgeType.swift; sourceTree = "<group>"; };
		6175CE2A1A7F1B71001E63CE /* ColorBridge.swift */ = {isa = PBXFileReference; fileEncoding = 4; lastKnownFileType = sourcecode.swift; path = ColorBridge.swift; sourceTree = "<group>"; };
>>>>>>> 4863e245
		EB04E5C71A6606D100FD1EE3 /* KFTunableSpec.h */ = {isa = PBXFileReference; fileEncoding = 4; lastKnownFileType = sourcecode.c.h; name = KFTunableSpec.h; path = ThirdParty/TunableSpec/KFTunableSpec.h; sourceTree = "<group>"; };
		EB04E5C81A6606D100FD1EE3 /* KFTunableSpec.m */ = {isa = PBXFileReference; fileEncoding = 4; lastKnownFileType = sourcecode.c.objc; name = KFTunableSpec.m; path = ThirdParty/TunableSpec/KFTunableSpec.m; sourceTree = "<group>"; };
		EB04E5C91A6606D100FD1EE3 /* TunableSpec.swift */ = {isa = PBXFileReference; fileEncoding = 4; lastKnownFileType = sourcecode.swift; name = TunableSpec.swift; path = ThirdParty/TunableSpec/TunableSpec.swift; sourceTree = "<group>"; };
		EB04E5D11A6606DE00FD1EE3 /* Tunable.swift */ = {isa = PBXFileReference; fileEncoding = 4; lastKnownFileType = sourcecode.swift; path = Tunable.swift; sourceTree = "<group>"; };
		EB12A83B1A19A6AC0018C229 /* pop.xcodeproj */ = {isa = PBXFileReference; lastKnownFileType = "wrapper.pb-project"; name = pop.xcodeproj; path = ThirdParty/pop/pop.xcodeproj; sourceTree = "<group>"; };
		EB12A84D1A19A71E0018C229 /* Prototope-Bridging-Header.h */ = {isa = PBXFileReference; lastKnownFileType = sourcecode.c.h; path = "Prototope-Bridging-Header.h"; sourceTree = "<group>"; };
		EB1C2A6419E4B534000DC2C1 /* Color.swift */ = {isa = PBXFileReference; fileEncoding = 4; lastKnownFileType = sourcecode.swift; path = Color.swift; sourceTree = "<group>"; };
		EB1C2A6C19E4D19B000DC2C1 /* PrototopeTests.xctest */ = {isa = PBXFileReference; explicitFileType = wrapper.cfbundle; includeInIndex = 0; path = PrototopeTests.xctest; sourceTree = BUILT_PRODUCTS_DIR; };
		EB1C2A6F19E4D19B000DC2C1 /* Info.plist */ = {isa = PBXFileReference; lastKnownFileType = text.plist.xml; path = Info.plist; sourceTree = "<group>"; };
		EB1C2A7519E4D1AB000DC2C1 /* PrototopeTests-Bridging-Header.h */ = {isa = PBXFileReference; lastKnownFileType = sourcecode.c.h; name = "PrototopeTests-Bridging-Header.h"; path = "PrototopeTests/PrototopeTests-Bridging-Header.h"; sourceTree = SOURCE_ROOT; };
		EB1C2A7619E4D1AC000DC2C1 /* ViewTests.swift */ = {isa = PBXFileReference; fileEncoding = 4; lastKnownFileType = sourcecode.swift; path = ViewTests.swift; sourceTree = "<group>"; };
		EB2A88531A82FD5900E3987F /* GestureBridge.swift */ = {isa = PBXFileReference; fileEncoding = 4; lastKnownFileType = sourcecode.swift; path = GestureBridge.swift; sourceTree = "<group>"; };
		EB2A88581A83008000E3987F /* GestureBridgeTests.swift */ = {isa = PBXFileReference; fileEncoding = 4; lastKnownFileType = sourcecode.swift; path = GestureBridgeTests.swift; sourceTree = "<group>"; };
		EB2D4BC81A7C9089005A67EE /* JSTest.swift */ = {isa = PBXFileReference; fileEncoding = 4; lastKnownFileType = sourcecode.swift; path = JSTest.swift; sourceTree = "<group>"; };
		EB2D4BCA1A7C9136005A67EE /* JavaScriptCore.framework */ = {isa = PBXFileReference; lastKnownFileType = wrapper.framework; name = JavaScriptCore.framework; path = System/Library/Frameworks/JavaScriptCore.framework; sourceTree = SDKROOT; };
		EB306C0919DF77CC00113FA3 /* PrototopeTestApp.app */ = {isa = PBXFileReference; explicitFileType = wrapper.application; includeInIndex = 0; path = PrototopeTestApp.app; sourceTree = BUILT_PRODUCTS_DIR; };
		EB306C0D19DF77CC00113FA3 /* Info.plist */ = {isa = PBXFileReference; lastKnownFileType = text.plist.xml; path = Info.plist; sourceTree = "<group>"; };
		EB306C0E19DF77CC00113FA3 /* AppDelegate.swift */ = {isa = PBXFileReference; lastKnownFileType = sourcecode.swift; path = AppDelegate.swift; sourceTree = "<group>"; };
		EB306C1019DF77CC00113FA3 /* ViewController.swift */ = {isa = PBXFileReference; lastKnownFileType = sourcecode.swift; path = ViewController.swift; sourceTree = "<group>"; };
		EB306C1319DF77CD00113FA3 /* Base */ = {isa = PBXFileReference; lastKnownFileType = file.storyboard; name = Base; path = Base.lproj/Main.storyboard; sourceTree = "<group>"; };
		EB306C1519DF77CD00113FA3 /* Images.xcassets */ = {isa = PBXFileReference; lastKnownFileType = folder.assetcatalog; path = Images.xcassets; sourceTree = "<group>"; };
		EB306C1819DF77CD00113FA3 /* Base */ = {isa = PBXFileReference; lastKnownFileType = file.xib; name = Base; path = Base.lproj/LaunchScreen.xib; sourceTree = "<group>"; };
		EB453D8F1A7AB0B2006F2A72 /* PrototopeJSBridge.framework */ = {isa = PBXFileReference; explicitFileType = wrapper.framework; includeInIndex = 0; path = PrototopeJSBridge.framework; sourceTree = BUILT_PRODUCTS_DIR; };
		EB453D921A7AB0B2006F2A72 /* Info.plist */ = {isa = PBXFileReference; lastKnownFileType = text.plist.xml; path = Info.plist; sourceTree = "<group>"; };
		EB453D931A7AB0B2006F2A72 /* PrototopeJSBridge.h */ = {isa = PBXFileReference; lastKnownFileType = sourcecode.c.h; path = PrototopeJSBridge.h; sourceTree = "<group>"; };
		EB453D991A7AB0B2006F2A72 /* PrototopeJSBridgeTests.xctest */ = {isa = PBXFileReference; explicitFileType = wrapper.cfbundle; includeInIndex = 0; path = PrototopeJSBridgeTests.xctest; sourceTree = BUILT_PRODUCTS_DIR; };
		EB453DA11A7AB0B2006F2A72 /* Info.plist */ = {isa = PBXFileReference; lastKnownFileType = text.plist.xml; path = Info.plist; sourceTree = "<group>"; };
		EB453DB11A7AB116006F2A72 /* LayerBridge.swift */ = {isa = PBXFileReference; fileEncoding = 4; lastKnownFileType = sourcecode.swift; path = LayerBridge.swift; sourceTree = "<group>"; };
		EB50FA1119F04A07007A3C32 /* Image.swift */ = {isa = PBXFileReference; fileEncoding = 4; lastKnownFileType = sourcecode.swift; path = Image.swift; sourceTree = "<group>"; };
		EB6EA8561A83DEA2006839EF /* AnimationBridge.swift */ = {isa = PBXFileReference; fileEncoding = 4; lastKnownFileType = sourcecode.swift; path = AnimationBridge.swift; sourceTree = "<group>"; };
		EB8BC1C91A2CE7B5005E799C /* Border.swift */ = {isa = PBXFileReference; fileEncoding = 4; lastKnownFileType = sourcecode.swift; path = Border.swift; sourceTree = "<group>"; };
		EBA837161A1DADDF00D23C9D /* Heartbeat.swift */ = {isa = PBXFileReference; fileEncoding = 4; lastKnownFileType = sourcecode.swift; path = Heartbeat.swift; sourceTree = "<group>"; };
		EBA8371B1A1DB51000D23C9D /* Sound.swift */ = {isa = PBXFileReference; fileEncoding = 4; lastKnownFileType = sourcecode.swift; path = Sound.swift; sourceTree = "<group>"; };
		EBA8371D1A1DB6E300D23C9D /* Glass.aiff */ = {isa = PBXFileReference; lastKnownFileType = audio.aiff; path = Glass.aiff; sourceTree = "<group>"; };
		EBABE67C19E4AEF100483EEF /* Geometry.swift */ = {isa = PBXFileReference; fileEncoding = 4; lastKnownFileType = sourcecode.swift; path = Geometry.swift; sourceTree = "<group>"; };
		EBB3505E1A166E690046AD07 /* Dictionary+Extensions.swift */ = {isa = PBXFileReference; fileEncoding = 4; lastKnownFileType = sourcecode.swift; path = "Dictionary+Extensions.swift"; sourceTree = "<group>"; };
		EBB565DA19F074B000D93DE3 /* Math.swift */ = {isa = PBXFileReference; fileEncoding = 4; lastKnownFileType = sourcecode.swift; path = Math.swift; sourceTree = "<group>"; };
		EBB565DC19F0774F00D93DE3 /* MathTests.swift */ = {isa = PBXFileReference; fileEncoding = 4; lastKnownFileType = sourcecode.swift; path = MathTests.swift; sourceTree = "<group>"; };
		EBB565DE19F07A2900D93DE3 /* GeometryTests.swift */ = {isa = PBXFileReference; fileEncoding = 4; lastKnownFileType = sourcecode.swift; path = GeometryTests.swift; sourceTree = "<group>"; };
		EBBA431619F45186000B81BE /* Gesture.swift */ = {isa = PBXFileReference; fileEncoding = 4; lastKnownFileType = sourcecode.swift; path = Gesture.swift; sourceTree = "<group>"; };
		EBC43D5C1A7FF8920075272A /* BorderBridge.swift */ = {isa = PBXFileReference; fileEncoding = 4; lastKnownFileType = sourcecode.swift; path = BorderBridge.swift; sourceTree = "<group>"; };
		EBC43D611A8007320075272A /* ShadowBridge.swift */ = {isa = PBXFileReference; fileEncoding = 4; lastKnownFileType = sourcecode.swift; path = ShadowBridge.swift; sourceTree = "<group>"; };
		EBC43D631A8010770075272A /* ImageBridge.swift */ = {isa = PBXFileReference; fileEncoding = 4; lastKnownFileType = sourcecode.swift; path = ImageBridge.swift; sourceTree = "<group>"; };
		EBC43D661A8042740075272A /* GeometryBridge.swift */ = {isa = PBXFileReference; fileEncoding = 4; lastKnownFileType = sourcecode.swift; path = GeometryBridge.swift; sourceTree = "<group>"; };
		EBC43D6E1A81916E0075272A /* Context.swift */ = {isa = PBXFileReference; fileEncoding = 4; lastKnownFileType = sourcecode.swift; path = Context.swift; sourceTree = "<group>"; };
		EBC43D711A8195600075272A /* GeometryBridgeTests.swift */ = {isa = PBXFileReference; fileEncoding = 4; lastKnownFileType = sourcecode.swift; path = GeometryBridgeTests.swift; sourceTree = "<group>"; };
		EBC43D731A81959B0075272A /* JSBridgeTestCase.swift */ = {isa = PBXFileReference; fileEncoding = 4; lastKnownFileType = sourcecode.swift; path = JSBridgeTestCase.swift; sourceTree = "<group>"; };
		EBC43D751A8198EA0075272A /* TunableBridge.swift */ = {isa = PBXFileReference; fileEncoding = 4; lastKnownFileType = sourcecode.swift; path = TunableBridge.swift; sourceTree = "<group>"; };
		EBC43D771A81999B0075272A /* JSContext+BridgingExtensions.swift */ = {isa = PBXFileReference; fileEncoding = 4; lastKnownFileType = sourcecode.swift; path = "JSContext+BridgingExtensions.swift"; sourceTree = "<group>"; };
		EBC43D791A81AC020075272A /* TunableBridgeTests.swift */ = {isa = PBXFileReference; fileEncoding = 4; lastKnownFileType = sourcecode.swift; path = TunableBridgeTests.swift; sourceTree = "<group>"; };
		EBC43D7B1A81AF350075272A /* TimingBridge.swift */ = {isa = PBXFileReference; fileEncoding = 4; lastKnownFileType = sourcecode.swift; path = TimingBridge.swift; sourceTree = "<group>"; };
		EBC43D7D1A81B0FB0075272A /* TimingBridgeTests.swift */ = {isa = PBXFileReference; fileEncoding = 4; lastKnownFileType = sourcecode.swift; path = TimingBridgeTests.swift; sourceTree = "<group>"; };
		EBC43D7F1A81B5EB0075272A /* MathBridge.swift */ = {isa = PBXFileReference; fileEncoding = 4; lastKnownFileType = sourcecode.swift; path = MathBridge.swift; sourceTree = "<group>"; };
		EBC43D811A81B7040075272A /* MathBridgeTests.swift */ = {isa = PBXFileReference; fileEncoding = 4; lastKnownFileType = sourcecode.swift; path = MathBridgeTests.swift; sourceTree = "<group>"; };
		EBC43D831A81BA360075272A /* HeartbeatBridge.swift */ = {isa = PBXFileReference; fileEncoding = 4; lastKnownFileType = sourcecode.swift; path = HeartbeatBridge.swift; sourceTree = "<group>"; };
		EBC43D851A81BBC30075272A /* HeartbeatBridgeTests.swift */ = {isa = PBXFileReference; fileEncoding = 4; lastKnownFileType = sourcecode.swift; path = HeartbeatBridgeTests.swift; sourceTree = "<group>"; };
		EBC43D871A81C47A0075272A /* SoundBridge.swift */ = {isa = PBXFileReference; fileEncoding = 4; lastKnownFileType = sourcecode.swift; path = SoundBridge.swift; sourceTree = "<group>"; };
		EBE17A0519E65D1B00C308E5 /* Timing.swift */ = {isa = PBXFileReference; fileEncoding = 4; lastKnownFileType = sourcecode.swift; path = Timing.swift; sourceTree = "<group>"; };
		EBE17A0719E65E5500C308E5 /* Animation.swift */ = {isa = PBXFileReference; fileEncoding = 4; lastKnownFileType = sourcecode.swift; path = Animation.swift; sourceTree = "<group>"; };
		EBE3A74E19DF78D500A77736 /* Layer.swift */ = {isa = PBXFileReference; fileEncoding = 4; lastKnownFileType = sourcecode.swift; path = Layer.swift; sourceTree = "<group>"; };
		EBE3A75619DF79C400A77736 /* Prototope.framework */ = {isa = PBXFileReference; explicitFileType = wrapper.framework; includeInIndex = 0; path = Prototope.framework; sourceTree = BUILT_PRODUCTS_DIR; };
		EBE3A75919DF79C400A77736 /* Info.plist */ = {isa = PBXFileReference; lastKnownFileType = text.plist.xml; path = Info.plist; sourceTree = "<group>"; };
		EBF59A931A2E2B5000AB8C67 /* Shadow.swift */ = {isa = PBXFileReference; fileEncoding = 4; lastKnownFileType = sourcecode.swift; path = Shadow.swift; sourceTree = "<group>"; };
/* End PBXFileReference section */

/* Begin PBXFrameworksBuildPhase section */
		EB1C2A6919E4D19B000DC2C1 /* Frameworks */ = {
			isa = PBXFrameworksBuildPhase;
			buildActionMask = 2147483647;
			files = (
				EB1C2A7819E4D1CE000DC2C1 /* Prototope.framework in Frameworks */,
			);
			runOnlyForDeploymentPostprocessing = 0;
		};
		EB306C0619DF77CC00113FA3 /* Frameworks */ = {
			isa = PBXFrameworksBuildPhase;
			buildActionMask = 2147483647;
			files = (
				EB2D4BCB1A7C9136005A67EE /* JavaScriptCore.framework in Frameworks */,
				EBE3A76A19DF79C400A77736 /* Prototope.framework in Frameworks */,
				EB453DA61A7AB0B2006F2A72 /* PrototopeJSBridge.framework in Frameworks */,
			);
			runOnlyForDeploymentPostprocessing = 0;
		};
		EB453D8B1A7AB0B2006F2A72 /* Frameworks */ = {
			isa = PBXFrameworksBuildPhase;
			buildActionMask = 2147483647;
			files = (
				EB2D4BCC1A7C9154005A67EE /* JavaScriptCore.framework in Frameworks */,
				EB453DB31A7AB17B006F2A72 /* Prototope.framework in Frameworks */,
			);
			runOnlyForDeploymentPostprocessing = 0;
		};
		EB453D961A7AB0B2006F2A72 /* Frameworks */ = {
			isa = PBXFrameworksBuildPhase;
			buildActionMask = 2147483647;
			files = (
				EB453D9A1A7AB0B2006F2A72 /* PrototopeJSBridge.framework in Frameworks */,
			);
			runOnlyForDeploymentPostprocessing = 0;
		};
		EBE3A75219DF79C400A77736 /* Frameworks */ = {
			isa = PBXFrameworksBuildPhase;
			buildActionMask = 2147483647;
			files = (
				EB12A84C1A19A6C20018C229 /* libpop.a in Frameworks */,
			);
			runOnlyForDeploymentPostprocessing = 0;
		};
/* End PBXFrameworksBuildPhase section */

/* Begin PBXGroup section */
		9EC148211A20FB1C004C7129 /* ThirdParty */ = {
			isa = PBXGroup;
			children = (
				EB04E5D01A6606D500FD1EE3 /* TunableSpec */,
				EB12A83B1A19A6AC0018C229 /* pop.xcodeproj */,
			);
			name = ThirdParty;
			path = ..;
			sourceTree = "<group>";
		};
		EB04E5D01A6606D500FD1EE3 /* TunableSpec */ = {
			isa = PBXGroup;
			children = (
				EB04E5C71A6606D100FD1EE3 /* KFTunableSpec.h */,
				EB04E5C81A6606D100FD1EE3 /* KFTunableSpec.m */,
				EB04E5C91A6606D100FD1EE3 /* TunableSpec.swift */,
			);
			name = TunableSpec;
			sourceTree = "<group>";
		};
		EB12A83C1A19A6AC0018C229 /* Products */ = {
			isa = PBXGroup;
			children = (
				EB12A8431A19A6AC0018C229 /* libpop.a */,
				EB12A8451A19A6AC0018C229 /* pop.framework */,
				EB12A8471A19A6AC0018C229 /* pop-tests.octest */,
				EB12A8491A19A6AC0018C229 /* pop-tests-osx.octest */,
			);
			name = Products;
			sourceTree = "<group>";
		};
		EB1C2A6D19E4D19B000DC2C1 /* PrototopeTests */ = {
			isa = PBXGroup;
			children = (
				EB1C2A7619E4D1AC000DC2C1 /* ViewTests.swift */,
				EB1C2A6E19E4D19B000DC2C1 /* Supporting Files */,
				EBB565DC19F0774F00D93DE3 /* MathTests.swift */,
				EBB565DE19F07A2900D93DE3 /* GeometryTests.swift */,
				EB1C2A7519E4D1AB000DC2C1 /* PrototopeTests-Bridging-Header.h */,
			);
			path = PrototopeTests;
			sourceTree = "<group>";
		};
		EB1C2A6E19E4D19B000DC2C1 /* Supporting Files */ = {
			isa = PBXGroup;
			children = (
				EB1C2A6F19E4D19B000DC2C1 /* Info.plist */,
			);
			name = "Supporting Files";
			sourceTree = "<group>";
		};
		EB306C0019DF77CC00113FA3 = {
			isa = PBXGroup;
			children = (
				EB2D4BCA1A7C9136005A67EE /* JavaScriptCore.framework */,
				EB306C3319DF78A900113FA3 /* Prototope */,
				EB1C2A6D19E4D19B000DC2C1 /* PrototopeTests */,
				EB306C0B19DF77CC00113FA3 /* PrototopeTestApp */,
				EB453D901A7AB0B2006F2A72 /* PrototopeJSBridge */,
				EB453D9F1A7AB0B2006F2A72 /* PrototopeJSBridgeTests */,
				EB306C0A19DF77CC00113FA3 /* Products */,
			);
			sourceTree = "<group>";
		};
		EB306C0A19DF77CC00113FA3 /* Products */ = {
			isa = PBXGroup;
			children = (
				EB306C0919DF77CC00113FA3 /* PrototopeTestApp.app */,
				EBE3A75619DF79C400A77736 /* Prototope.framework */,
				EB1C2A6C19E4D19B000DC2C1 /* PrototopeTests.xctest */,
				EB453D8F1A7AB0B2006F2A72 /* PrototopeJSBridge.framework */,
				EB453D991A7AB0B2006F2A72 /* PrototopeJSBridgeTests.xctest */,
			);
			name = Products;
			sourceTree = "<group>";
		};
		EB306C0B19DF77CC00113FA3 /* PrototopeTestApp */ = {
			isa = PBXGroup;
			children = (
				EB306C0E19DF77CC00113FA3 /* AppDelegate.swift */,
				EB306C1019DF77CC00113FA3 /* ViewController.swift */,
				EB2D4BC81A7C9089005A67EE /* JSTest.swift */,
				EB306C1219DF77CD00113FA3 /* Main.storyboard */,
				EB306C1519DF77CD00113FA3 /* Images.xcassets */,
				EB306C1719DF77CD00113FA3 /* LaunchScreen.xib */,
				EBA8371D1A1DB6E300D23C9D /* Glass.aiff */,
				EB306C0C19DF77CC00113FA3 /* Supporting Files */,
			);
			path = PrototopeTestApp;
			sourceTree = "<group>";
		};
		EB306C0C19DF77CC00113FA3 /* Supporting Files */ = {
			isa = PBXGroup;
			children = (
				EB306C0D19DF77CC00113FA3 /* Info.plist */,
			);
			name = "Supporting Files";
			sourceTree = "<group>";
		};
		EB306C3319DF78A900113FA3 /* Prototope */ = {
			isa = PBXGroup;
			children = (
				EBE3A74E19DF78D500A77736 /* Layer.swift */,
				EBABE67C19E4AEF100483EEF /* Geometry.swift */,
				EB8BC1C91A2CE7B5005E799C /* Border.swift */,
				EBF59A931A2E2B5000AB8C67 /* Shadow.swift */,
				EB04E5D11A6606DE00FD1EE3 /* Tunable.swift */,
				EB1C2A6419E4B534000DC2C1 /* Color.swift */,
				EBE17A0519E65D1B00C308E5 /* Timing.swift */,
				EBE17A0719E65E5500C308E5 /* Animation.swift */,
				EB50FA1119F04A07007A3C32 /* Image.swift */,
				EBB565DA19F074B000D93DE3 /* Math.swift */,
				EBBA431619F45186000B81BE /* Gesture.swift */,
				EBA837161A1DADDF00D23C9D /* Heartbeat.swift */,
				EBA8371B1A1DB51000D23C9D /* Sound.swift */,
				CD11D82A1A815AD3004F1197 /* Particle.swift */,
				CD26ECCA1A83FECC00E8EC3B /* ParticleEmitter.swift */,
				CD3F939F1A852AF500B964FC /* ParticlePreset.swift */,
				9EC148211A20FB1C004C7129 /* ThirdParty */,
				EBB3505D1A166E5E0046AD07 /* Utilities */,
				EBE3A75819DF79C400A77736 /* Supporting Files */,
				EB12A84D1A19A71E0018C229 /* Prototope-Bridging-Header.h */,
			);
			path = Prototope;
			sourceTree = "<group>";
		};
		EB453D901A7AB0B2006F2A72 /* PrototopeJSBridge */ = {
			isa = PBXGroup;
			children = (
				EBC43D6E1A81916E0075272A /* Context.swift */,
				6175CE281A7F1B01001E63CE /* BridgeType.swift */,
				EBC43D771A81999B0075272A /* JSContext+BridgingExtensions.swift */,
				EBC43D701A8191760075272A /* Bridged Types */,
				EB453D931A7AB0B2006F2A72 /* PrototopeJSBridge.h */,
				EB453D911A7AB0B2006F2A72 /* Supporting Files */,
			);
			path = PrototopeJSBridge;
			sourceTree = "<group>";
		};
		EB453D911A7AB0B2006F2A72 /* Supporting Files */ = {
			isa = PBXGroup;
			children = (
				EB453D921A7AB0B2006F2A72 /* Info.plist */,
			);
			name = "Supporting Files";
			sourceTree = "<group>";
		};
		EB453D9F1A7AB0B2006F2A72 /* PrototopeJSBridgeTests */ = {
			isa = PBXGroup;
			children = (
				EBC43D731A81959B0075272A /* JSBridgeTestCase.swift */,
				EBC43D711A8195600075272A /* GeometryBridgeTests.swift */,
				EBC43D791A81AC020075272A /* TunableBridgeTests.swift */,
				EBC43D7D1A81B0FB0075272A /* TimingBridgeTests.swift */,
				EBC43D811A81B7040075272A /* MathBridgeTests.swift */,
				EBC43D851A81BBC30075272A /* HeartbeatBridgeTests.swift */,
				EB2A88581A83008000E3987F /* GestureBridgeTests.swift */,
				EB453DA01A7AB0B2006F2A72 /* Supporting Files */,
			);
			path = PrototopeJSBridgeTests;
			sourceTree = "<group>";
		};
		EB453DA01A7AB0B2006F2A72 /* Supporting Files */ = {
			isa = PBXGroup;
			children = (
				EB453DA11A7AB0B2006F2A72 /* Info.plist */,
			);
			name = "Supporting Files";
			sourceTree = "<group>";
		};
		EBB3505D1A166E5E0046AD07 /* Utilities */ = {
			isa = PBXGroup;
			children = (
				EBB3505E1A166E690046AD07 /* Dictionary+Extensions.swift */,
				CD26ECC51A83CE1000E8EC3B /* Radian.swift */,
			);
			name = Utilities;
			sourceTree = "<group>";
		};
		EBC43D701A8191760075272A /* Bridged Types */ = {
			isa = PBXGroup;
			children = (
				EB453DB11A7AB116006F2A72 /* LayerBridge.swift */,
				EBC43D661A8042740075272A /* GeometryBridge.swift */,
				EBC43D5C1A7FF8920075272A /* BorderBridge.swift */,
				EBC43D611A8007320075272A /* ShadowBridge.swift */,
				EBC43D751A8198EA0075272A /* TunableBridge.swift */,
				6175CE2A1A7F1B71001E63CE /* ColorBridge.swift */,
				EBC43D7B1A81AF350075272A /* TimingBridge.swift */,
				EB6EA8561A83DEA2006839EF /* AnimationBridge.swift */,
				EBC43D631A8010770075272A /* ImageBridge.swift */,
				EBC43D7F1A81B5EB0075272A /* MathBridge.swift */,
				EB2A88531A82FD5900E3987F /* GestureBridge.swift */,
				EBC43D831A81BA360075272A /* HeartbeatBridge.swift */,
				EBC43D871A81C47A0075272A /* SoundBridge.swift */,
			);
			name = "Bridged Types";
			sourceTree = "<group>";
		};
		EBE3A75819DF79C400A77736 /* Supporting Files */ = {
			isa = PBXGroup;
			children = (
				EBE3A75919DF79C400A77736 /* Info.plist */,
			);
			name = "Supporting Files";
			sourceTree = "<group>";
		};
/* End PBXGroup section */

/* Begin PBXHeadersBuildPhase section */
		EB453D8C1A7AB0B2006F2A72 /* Headers */ = {
			isa = PBXHeadersBuildPhase;
			buildActionMask = 2147483647;
			files = (
				EB453D941A7AB0B2006F2A72 /* PrototopeJSBridge.h in Headers */,
			);
			runOnlyForDeploymentPostprocessing = 0;
		};
		EBE3A75319DF79C400A77736 /* Headers */ = {
			isa = PBXHeadersBuildPhase;
			buildActionMask = 2147483647;
			files = (
				EB04E5CA1A6606D100FD1EE3 /* KFTunableSpec.h in Headers */,
			);
			runOnlyForDeploymentPostprocessing = 0;
		};
/* End PBXHeadersBuildPhase section */

/* Begin PBXNativeTarget section */
		EB1C2A6B19E4D19B000DC2C1 /* PrototopeTests */ = {
			isa = PBXNativeTarget;
			buildConfigurationList = EB1C2A7219E4D19B000DC2C1 /* Build configuration list for PBXNativeTarget "PrototopeTests" */;
			buildPhases = (
				EB1C2A6819E4D19B000DC2C1 /* Sources */,
				EB1C2A6919E4D19B000DC2C1 /* Frameworks */,
				EB1C2A6A19E4D19B000DC2C1 /* Resources */,
				EB1C2A7B19E4D2AF000DC2C1 /* CopyFiles */,
			);
			buildRules = (
			);
			dependencies = (
				EB1C2A7A19E4D1D2000DC2C1 /* PBXTargetDependency */,
			);
			name = PrototopeTests;
			productName = PrototopeTests;
			productReference = EB1C2A6C19E4D19B000DC2C1 /* PrototopeTests.xctest */;
			productType = "com.apple.product-type.bundle.unit-test";
		};
		EB306C0819DF77CC00113FA3 /* PrototopeTestApp */ = {
			isa = PBXNativeTarget;
			buildConfigurationList = EB306C2819DF77CD00113FA3 /* Build configuration list for PBXNativeTarget "PrototopeTestApp" */;
			buildPhases = (
				EB306C0519DF77CC00113FA3 /* Sources */,
				EB306C0619DF77CC00113FA3 /* Frameworks */,
				EB306C0719DF77CC00113FA3 /* Resources */,
				EBE3A77119DF79C400A77736 /* Embed Frameworks */,
			);
			buildRules = (
			);
			dependencies = (
				EBE3A76919DF79C400A77736 /* PBXTargetDependency */,
				EBE3A76D19DF79C400A77736 /* PBXTargetDependency */,
				EB453DA51A7AB0B2006F2A72 /* PBXTargetDependency */,
			);
			name = PrototopeTestApp;
			productName = Prototope;
			productReference = EB306C0919DF77CC00113FA3 /* PrototopeTestApp.app */;
			productType = "com.apple.product-type.application";
		};
		EB453D8E1A7AB0B2006F2A72 /* PrototopeJSBridge */ = {
			isa = PBXNativeTarget;
			buildConfigurationList = EB453DAF1A7AB0B2006F2A72 /* Build configuration list for PBXNativeTarget "PrototopeJSBridge" */;
			buildPhases = (
				EB453D8A1A7AB0B2006F2A72 /* Sources */,
				EB453D8B1A7AB0B2006F2A72 /* Frameworks */,
				EB453D8C1A7AB0B2006F2A72 /* Headers */,
				EB453D8D1A7AB0B2006F2A72 /* Resources */,
			);
			buildRules = (
			);
			dependencies = (
			);
			name = PrototopeJSBridge;
			productName = PrototopeJSBridge;
			productReference = EB453D8F1A7AB0B2006F2A72 /* PrototopeJSBridge.framework */;
			productType = "com.apple.product-type.framework";
		};
		EB453D981A7AB0B2006F2A72 /* PrototopeJSBridgeTests */ = {
			isa = PBXNativeTarget;
			buildConfigurationList = EB453DB01A7AB0B2006F2A72 /* Build configuration list for PBXNativeTarget "PrototopeJSBridgeTests" */;
			buildPhases = (
				EB453D951A7AB0B2006F2A72 /* Sources */,
				EB453D961A7AB0B2006F2A72 /* Frameworks */,
				EB453D971A7AB0B2006F2A72 /* Resources */,
			);
			buildRules = (
			);
			dependencies = (
				EB453D9C1A7AB0B2006F2A72 /* PBXTargetDependency */,
				EB453D9E1A7AB0B2006F2A72 /* PBXTargetDependency */,
			);
			name = PrototopeJSBridgeTests;
			productName = PrototopeJSBridgeTests;
			productReference = EB453D991A7AB0B2006F2A72 /* PrototopeJSBridgeTests.xctest */;
			productType = "com.apple.product-type.bundle.unit-test";
		};
		EBE3A75519DF79C400A77736 /* Prototope */ = {
			isa = PBXNativeTarget;
			buildConfigurationList = EBE3A76E19DF79C400A77736 /* Build configuration list for PBXNativeTarget "Prototope" */;
			buildPhases = (
				EBE3A75119DF79C400A77736 /* Sources */,
				EBE3A75219DF79C400A77736 /* Frameworks */,
				EBE3A75319DF79C400A77736 /* Headers */,
				EBE3A75419DF79C400A77736 /* Resources */,
			);
			buildRules = (
			);
			dependencies = (
				EB12A84B1A19A6BC0018C229 /* PBXTargetDependency */,
			);
			name = Prototope;
			productName = Prototope;
			productReference = EBE3A75619DF79C400A77736 /* Prototope.framework */;
			productType = "com.apple.product-type.framework";
		};
/* End PBXNativeTarget section */

/* Begin PBXProject section */
		EB306C0119DF77CC00113FA3 /* Project object */ = {
			isa = PBXProject;
			attributes = {
				LastUpgradeCheck = 0600;
				ORGANIZATIONNAME = "Khan Academy";
				TargetAttributes = {
					EB1C2A6B19E4D19B000DC2C1 = {
						CreatedOnToolsVersion = 6.0.1;
					};
					EB306C0819DF77CC00113FA3 = {
						CreatedOnToolsVersion = 6.0.1;
						DevelopmentTeam = K5T4H4978B;
					};
					EB453D8E1A7AB0B2006F2A72 = {
						CreatedOnToolsVersion = 6.1.1;
						DevelopmentTeam = K5T4H4978B;
					};
					EB453D981A7AB0B2006F2A72 = {
						CreatedOnToolsVersion = 6.1.1;
						TestTargetID = EB306C0819DF77CC00113FA3;
					};
					EBE3A75519DF79C400A77736 = {
						CreatedOnToolsVersion = 6.0.1;
					};
				};
			};
			buildConfigurationList = EB306C0419DF77CC00113FA3 /* Build configuration list for PBXProject "Prototope" */;
			compatibilityVersion = "Xcode 3.2";
			developmentRegion = English;
			hasScannedForEncodings = 0;
			knownRegions = (
				en,
				Base,
			);
			mainGroup = EB306C0019DF77CC00113FA3;
			productRefGroup = EB306C0A19DF77CC00113FA3 /* Products */;
			projectDirPath = "";
			projectReferences = (
				{
					ProductGroup = EB12A83C1A19A6AC0018C229 /* Products */;
					ProjectRef = EB12A83B1A19A6AC0018C229 /* pop.xcodeproj */;
				},
			);
			projectRoot = "";
			targets = (
				EBE3A75519DF79C400A77736 /* Prototope */,
				EB306C0819DF77CC00113FA3 /* PrototopeTestApp */,
				EB1C2A6B19E4D19B000DC2C1 /* PrototopeTests */,
				EB453D8E1A7AB0B2006F2A72 /* PrototopeJSBridge */,
				EB453D981A7AB0B2006F2A72 /* PrototopeJSBridgeTests */,
			);
		};
/* End PBXProject section */

/* Begin PBXReferenceProxy section */
		EB12A8431A19A6AC0018C229 /* libpop.a */ = {
			isa = PBXReferenceProxy;
			fileType = archive.ar;
			path = libpop.a;
			remoteRef = EB12A8421A19A6AC0018C229 /* PBXContainerItemProxy */;
			sourceTree = BUILT_PRODUCTS_DIR;
		};
		EB12A8451A19A6AC0018C229 /* pop.framework */ = {
			isa = PBXReferenceProxy;
			fileType = wrapper.framework;
			path = pop.framework;
			remoteRef = EB12A8441A19A6AC0018C229 /* PBXContainerItemProxy */;
			sourceTree = BUILT_PRODUCTS_DIR;
		};
		EB12A8471A19A6AC0018C229 /* pop-tests.octest */ = {
			isa = PBXReferenceProxy;
			fileType = wrapper.cfbundle;
			path = "pop-tests.octest";
			remoteRef = EB12A8461A19A6AC0018C229 /* PBXContainerItemProxy */;
			sourceTree = BUILT_PRODUCTS_DIR;
		};
		EB12A8491A19A6AC0018C229 /* pop-tests-osx.octest */ = {
			isa = PBXReferenceProxy;
			fileType = wrapper.cfbundle;
			path = "pop-tests-osx.octest";
			remoteRef = EB12A8481A19A6AC0018C229 /* PBXContainerItemProxy */;
			sourceTree = BUILT_PRODUCTS_DIR;
		};
/* End PBXReferenceProxy section */

/* Begin PBXResourcesBuildPhase section */
		EB1C2A6A19E4D19B000DC2C1 /* Resources */ = {
			isa = PBXResourcesBuildPhase;
			buildActionMask = 2147483647;
			files = (
			);
			runOnlyForDeploymentPostprocessing = 0;
		};
		EB306C0719DF77CC00113FA3 /* Resources */ = {
			isa = PBXResourcesBuildPhase;
			buildActionMask = 2147483647;
			files = (
				EBA8371E1A1DB6E300D23C9D /* Glass.aiff in Resources */,
				EB306C1419DF77CD00113FA3 /* Main.storyboard in Resources */,
				EB306C1919DF77CD00113FA3 /* LaunchScreen.xib in Resources */,
				EB306C1619DF77CD00113FA3 /* Images.xcassets in Resources */,
			);
			runOnlyForDeploymentPostprocessing = 0;
		};
		EB453D8D1A7AB0B2006F2A72 /* Resources */ = {
			isa = PBXResourcesBuildPhase;
			buildActionMask = 2147483647;
			files = (
			);
			runOnlyForDeploymentPostprocessing = 0;
		};
		EB453D971A7AB0B2006F2A72 /* Resources */ = {
			isa = PBXResourcesBuildPhase;
			buildActionMask = 2147483647;
			files = (
			);
			runOnlyForDeploymentPostprocessing = 0;
		};
		EBE3A75419DF79C400A77736 /* Resources */ = {
			isa = PBXResourcesBuildPhase;
			buildActionMask = 2147483647;
			files = (
			);
			runOnlyForDeploymentPostprocessing = 0;
		};
/* End PBXResourcesBuildPhase section */

/* Begin PBXSourcesBuildPhase section */
		EB1C2A6819E4D19B000DC2C1 /* Sources */ = {
			isa = PBXSourcesBuildPhase;
			buildActionMask = 2147483647;
			files = (
				EB1C2A7719E4D1AC000DC2C1 /* ViewTests.swift in Sources */,
				EBB565DF19F07A2900D93DE3 /* GeometryTests.swift in Sources */,
				EBB565DD19F0774F00D93DE3 /* MathTests.swift in Sources */,
			);
			runOnlyForDeploymentPostprocessing = 0;
		};
		EB306C0519DF77CC00113FA3 /* Sources */ = {
			isa = PBXSourcesBuildPhase;
			buildActionMask = 2147483647;
			files = (
				EB306C1119DF77CC00113FA3 /* ViewController.swift in Sources */,
				EB306C0F19DF77CC00113FA3 /* AppDelegate.swift in Sources */,
				EB2D4BC91A7C9089005A67EE /* JSTest.swift in Sources */,
			);
			runOnlyForDeploymentPostprocessing = 0;
		};
		EB453D8A1A7AB0B2006F2A72 /* Sources */ = {
			isa = PBXSourcesBuildPhase;
			buildActionMask = 2147483647;
			files = (
				EBC43D5D1A7FF8920075272A /* BorderBridge.swift in Sources */,
				EBC43D761A8198EA0075272A /* TunableBridge.swift in Sources */,
				6175CE2B1A7F1B71001E63CE /* ColorBridge.swift in Sources */,
				6175CE291A7F1B01001E63CE /* BridgeType.swift in Sources */,
				EBC43D881A81C47A0075272A /* SoundBridge.swift in Sources */,
				EBC43D781A81999B0075272A /* JSContext+BridgingExtensions.swift in Sources */,
				EBC43D621A8007320075272A /* ShadowBridge.swift in Sources */,
				EBC43D641A8010770075272A /* ImageBridge.swift in Sources */,
				EBC43D6F1A81916E0075272A /* Context.swift in Sources */,
				EBC43D671A8042740075272A /* GeometryBridge.swift in Sources */,
				EBC43D841A81BA360075272A /* HeartbeatBridge.swift in Sources */,
				EB2A88541A82FD5900E3987F /* GestureBridge.swift in Sources */,
				EB453DB21A7AB116006F2A72 /* LayerBridge.swift in Sources */,
				EB6EA8571A83DEA2006839EF /* AnimationBridge.swift in Sources */,
				EBC43D801A81B5EB0075272A /* MathBridge.swift in Sources */,
				EBC43D7C1A81AF350075272A /* TimingBridge.swift in Sources */,
			);
			runOnlyForDeploymentPostprocessing = 0;
		};
		EB453D951A7AB0B2006F2A72 /* Sources */ = {
			isa = PBXSourcesBuildPhase;
			buildActionMask = 2147483647;
			files = (
				EBC43D721A8195600075272A /* GeometryBridgeTests.swift in Sources */,
				EBC43D861A81BBC30075272A /* HeartbeatBridgeTests.swift in Sources */,
				EBC43D7A1A81AC020075272A /* TunableBridgeTests.swift in Sources */,
				EB2A88591A83008000E3987F /* GestureBridgeTests.swift in Sources */,
				EBC43D7E1A81B0FB0075272A /* TimingBridgeTests.swift in Sources */,
				EBC43D741A81959B0075272A /* JSBridgeTestCase.swift in Sources */,
				EBC43D821A81B7040075272A /* MathBridgeTests.swift in Sources */,
			);
			runOnlyForDeploymentPostprocessing = 0;
		};
		EBE3A75119DF79C400A77736 /* Sources */ = {
			isa = PBXSourcesBuildPhase;
			buildActionMask = 2147483647;
			files = (
				EBE3A77519DF79E900A77736 /* Layer.swift in Sources */,
				CD11D82B1A815AD3004F1197 /* Particle.swift in Sources */,
				CD3F93A01A852AF500B964FC /* ParticlePreset.swift in Sources */,
				CD26ECCB1A83FECC00E8EC3B /* ParticleEmitter.swift in Sources */,
				EB8BC1CA1A2CE7B5005E799C /* Border.swift in Sources */,
				EB04E5CC1A6606D100FD1EE3 /* TunableSpec.swift in Sources */,
				EB04E5D21A6606DE00FD1EE3 /* Tunable.swift in Sources */,
				EBA8371C1A1DB51000D23C9D /* Sound.swift in Sources */,
				EB50FA1219F04A07007A3C32 /* Image.swift in Sources */,
				EBB3505F1A166E690046AD07 /* Dictionary+Extensions.swift in Sources */,
				EBABE67D19E4AEF100483EEF /* Geometry.swift in Sources */,
				EBB565DB19F074B000D93DE3 /* Math.swift in Sources */,
				CD26ECC61A83CE1000E8EC3B /* Radian.swift in Sources */,
				EB04E5CB1A6606D100FD1EE3 /* KFTunableSpec.m in Sources */,
				EB1C2A6519E4B534000DC2C1 /* Color.swift in Sources */,
				EBF59A941A2E2B5000AB8C67 /* Shadow.swift in Sources */,
				EBA837171A1DADDF00D23C9D /* Heartbeat.swift in Sources */,
				EBE17A0819E65E5500C308E5 /* Animation.swift in Sources */,
				EBE17A0619E65D1B00C308E5 /* Timing.swift in Sources */,
				EBBA431719F45186000B81BE /* Gesture.swift in Sources */,
			);
			runOnlyForDeploymentPostprocessing = 0;
		};
/* End PBXSourcesBuildPhase section */

/* Begin PBXTargetDependency section */
		EB12A84B1A19A6BC0018C229 /* PBXTargetDependency */ = {
			isa = PBXTargetDependency;
			name = pop;
			targetProxy = EB12A84A1A19A6BC0018C229 /* PBXContainerItemProxy */;
		};
		EB1C2A7A19E4D1D2000DC2C1 /* PBXTargetDependency */ = {
			isa = PBXTargetDependency;
			target = EBE3A75519DF79C400A77736 /* Prototope */;
			targetProxy = EB1C2A7919E4D1D2000DC2C1 /* PBXContainerItemProxy */;
		};
		EB453D9C1A7AB0B2006F2A72 /* PBXTargetDependency */ = {
			isa = PBXTargetDependency;
			target = EB453D8E1A7AB0B2006F2A72 /* PrototopeJSBridge */;
			targetProxy = EB453D9B1A7AB0B2006F2A72 /* PBXContainerItemProxy */;
		};
		EB453D9E1A7AB0B2006F2A72 /* PBXTargetDependency */ = {
			isa = PBXTargetDependency;
			target = EB306C0819DF77CC00113FA3 /* PrototopeTestApp */;
			targetProxy = EB453D9D1A7AB0B2006F2A72 /* PBXContainerItemProxy */;
		};
		EB453DA51A7AB0B2006F2A72 /* PBXTargetDependency */ = {
			isa = PBXTargetDependency;
			target = EB453D8E1A7AB0B2006F2A72 /* PrototopeJSBridge */;
			targetProxy = EB453DA41A7AB0B2006F2A72 /* PBXContainerItemProxy */;
		};
		EBE3A76919DF79C400A77736 /* PBXTargetDependency */ = {
			isa = PBXTargetDependency;
			target = EBE3A75519DF79C400A77736 /* Prototope */;
			targetProxy = EBE3A76819DF79C400A77736 /* PBXContainerItemProxy */;
		};
		EBE3A76D19DF79C400A77736 /* PBXTargetDependency */ = {
			isa = PBXTargetDependency;
			target = EBE3A75519DF79C400A77736 /* Prototope */;
			targetProxy = EBE3A76C19DF79C400A77736 /* PBXContainerItemProxy */;
		};
/* End PBXTargetDependency section */

/* Begin PBXVariantGroup section */
		EB306C1219DF77CD00113FA3 /* Main.storyboard */ = {
			isa = PBXVariantGroup;
			children = (
				EB306C1319DF77CD00113FA3 /* Base */,
			);
			name = Main.storyboard;
			sourceTree = "<group>";
		};
		EB306C1719DF77CD00113FA3 /* LaunchScreen.xib */ = {
			isa = PBXVariantGroup;
			children = (
				EB306C1819DF77CD00113FA3 /* Base */,
			);
			name = LaunchScreen.xib;
			sourceTree = "<group>";
		};
/* End PBXVariantGroup section */

/* Begin XCBuildConfiguration section */
		EB1C2A7319E4D19B000DC2C1 /* Debug */ = {
			isa = XCBuildConfiguration;
			buildSettings = {
				CLANG_ENABLE_MODULES = YES;
				FRAMEWORK_SEARCH_PATHS = (
					"$(SDKROOT)/Developer/Library/Frameworks",
					"$(inherited)",
				);
				GCC_PREPROCESSOR_DEFINITIONS = (
					"DEBUG=1",
					"$(inherited)",
				);
				INFOPLIST_FILE = PrototopeTests/Info.plist;
				LD_RUNPATH_SEARCH_PATHS = "$(inherited) @executable_path/Frameworks @loader_path/Frameworks";
				PRODUCT_NAME = "$(TARGET_NAME)";
				SWIFT_OBJC_BRIDGING_HEADER = "PrototopeTests/PrototopeTests-Bridging-Header.h";
				SWIFT_OPTIMIZATION_LEVEL = "-Onone";
			};
			name = Debug;
		};
		EB1C2A7419E4D19B000DC2C1 /* Release */ = {
			isa = XCBuildConfiguration;
			buildSettings = {
				CLANG_ENABLE_MODULES = YES;
				FRAMEWORK_SEARCH_PATHS = (
					"$(SDKROOT)/Developer/Library/Frameworks",
					"$(inherited)",
				);
				INFOPLIST_FILE = PrototopeTests/Info.plist;
				LD_RUNPATH_SEARCH_PATHS = "$(inherited) @executable_path/Frameworks @loader_path/Frameworks";
				PRODUCT_NAME = "$(TARGET_NAME)";
				SWIFT_OBJC_BRIDGING_HEADER = "PrototopeTests/PrototopeTests-Bridging-Header.h";
			};
			name = Release;
		};
		EB306C2619DF77CD00113FA3 /* Debug */ = {
			isa = XCBuildConfiguration;
			buildSettings = {
				ALWAYS_SEARCH_USER_PATHS = NO;
				CLANG_CXX_LANGUAGE_STANDARD = "gnu++0x";
				CLANG_CXX_LIBRARY = "libc++";
				CLANG_ENABLE_MODULES = YES;
				CLANG_ENABLE_OBJC_ARC = YES;
				CLANG_WARN_BOOL_CONVERSION = YES;
				CLANG_WARN_CONSTANT_CONVERSION = YES;
				CLANG_WARN_DIRECT_OBJC_ISA_USAGE = YES_ERROR;
				CLANG_WARN_EMPTY_BODY = YES;
				CLANG_WARN_ENUM_CONVERSION = YES;
				CLANG_WARN_INT_CONVERSION = YES;
				CLANG_WARN_OBJC_ROOT_CLASS = YES_ERROR;
				CLANG_WARN_UNREACHABLE_CODE = YES;
				CLANG_WARN__DUPLICATE_METHOD_MATCH = YES;
				"CODE_SIGN_IDENTITY[sdk=iphoneos*]" = "iPhone Developer";
				COPY_PHASE_STRIP = NO;
				ENABLE_STRICT_OBJC_MSGSEND = YES;
				GCC_C_LANGUAGE_STANDARD = gnu99;
				GCC_DYNAMIC_NO_PIC = NO;
				GCC_OPTIMIZATION_LEVEL = 0;
				GCC_PREPROCESSOR_DEFINITIONS = (
					"DEBUG=1",
					"$(inherited)",
				);
				GCC_SYMBOLS_PRIVATE_EXTERN = NO;
				GCC_WARN_64_TO_32_BIT_CONVERSION = YES;
				GCC_WARN_ABOUT_RETURN_TYPE = YES_ERROR;
				GCC_WARN_UNDECLARED_SELECTOR = YES;
				GCC_WARN_UNINITIALIZED_AUTOS = YES_AGGRESSIVE;
				GCC_WARN_UNUSED_FUNCTION = YES;
				GCC_WARN_UNUSED_VARIABLE = YES;
				HEADER_SEARCH_PATHS = (
					"$(inherited)",
					/Applications/Xcode.app/Contents/Developer/Toolchains/XcodeDefault.xctoolchain/usr/include,
					"ThirdParty/**",
				);
				IPHONEOS_DEPLOYMENT_TARGET = 8.0;
				MTL_ENABLE_DEBUG_INFO = YES;
				ONLY_ACTIVE_ARCH = YES;
				SDKROOT = iphoneos;
				SWIFT_OPTIMIZATION_LEVEL = "-Onone";
				TARGETED_DEVICE_FAMILY = 2;
			};
			name = Debug;
		};
		EB306C2719DF77CD00113FA3 /* Release */ = {
			isa = XCBuildConfiguration;
			buildSettings = {
				ALWAYS_SEARCH_USER_PATHS = NO;
				CLANG_CXX_LANGUAGE_STANDARD = "gnu++0x";
				CLANG_CXX_LIBRARY = "libc++";
				CLANG_ENABLE_MODULES = YES;
				CLANG_ENABLE_OBJC_ARC = YES;
				CLANG_WARN_BOOL_CONVERSION = YES;
				CLANG_WARN_CONSTANT_CONVERSION = YES;
				CLANG_WARN_DIRECT_OBJC_ISA_USAGE = YES_ERROR;
				CLANG_WARN_EMPTY_BODY = YES;
				CLANG_WARN_ENUM_CONVERSION = YES;
				CLANG_WARN_INT_CONVERSION = YES;
				CLANG_WARN_OBJC_ROOT_CLASS = YES_ERROR;
				CLANG_WARN_UNREACHABLE_CODE = YES;
				CLANG_WARN__DUPLICATE_METHOD_MATCH = YES;
				"CODE_SIGN_IDENTITY[sdk=iphoneos*]" = "iPhone Developer";
				COPY_PHASE_STRIP = YES;
				ENABLE_NS_ASSERTIONS = NO;
				ENABLE_STRICT_OBJC_MSGSEND = YES;
				GCC_C_LANGUAGE_STANDARD = gnu99;
				GCC_WARN_64_TO_32_BIT_CONVERSION = YES;
				GCC_WARN_ABOUT_RETURN_TYPE = YES_ERROR;
				GCC_WARN_UNDECLARED_SELECTOR = YES;
				GCC_WARN_UNINITIALIZED_AUTOS = YES_AGGRESSIVE;
				GCC_WARN_UNUSED_FUNCTION = YES;
				GCC_WARN_UNUSED_VARIABLE = YES;
				HEADER_SEARCH_PATHS = (
					"$(inherited)",
					/Applications/Xcode.app/Contents/Developer/Toolchains/XcodeDefault.xctoolchain/usr/include,
					"ThirdParty/**",
				);
				IPHONEOS_DEPLOYMENT_TARGET = 8.0;
				MTL_ENABLE_DEBUG_INFO = NO;
				SDKROOT = iphoneos;
				TARGETED_DEVICE_FAMILY = 2;
				VALIDATE_PRODUCT = YES;
			};
			name = Release;
		};
		EB306C2919DF77CD00113FA3 /* Debug */ = {
			isa = XCBuildConfiguration;
			buildSettings = {
				ASSETCATALOG_COMPILER_APPICON_NAME = AppIcon;
				CODE_SIGN_IDENTITY = "iPhone Developer";
				"CODE_SIGN_IDENTITY[sdk=iphoneos*]" = "iPhone Developer";
				HEADER_SEARCH_PATHS = (
					"$(inherited)",
					/Applications/Xcode.app/Contents/Developer/Toolchains/XcodeDefault.xctoolchain/usr/include,
					"ThirdParty/**",
				);
				INFOPLIST_FILE = PrototopeTestApp/Info.plist;
				LD_RUNPATH_SEARCH_PATHS = "$(inherited) @executable_path/Frameworks";
				PRODUCT_NAME = "$(TARGET_NAME)";
				PROVISIONING_PROFILE = "";
			};
			name = Debug;
		};
		EB306C2A19DF77CD00113FA3 /* Release */ = {
			isa = XCBuildConfiguration;
			buildSettings = {
				ASSETCATALOG_COMPILER_APPICON_NAME = AppIcon;
				CODE_SIGN_IDENTITY = "iPhone Developer";
				"CODE_SIGN_IDENTITY[sdk=iphoneos*]" = "iPhone Developer";
				HEADER_SEARCH_PATHS = (
					"$(inherited)",
					/Applications/Xcode.app/Contents/Developer/Toolchains/XcodeDefault.xctoolchain/usr/include,
					"ThirdParty/**",
				);
				INFOPLIST_FILE = PrototopeTestApp/Info.plist;
				LD_RUNPATH_SEARCH_PATHS = "$(inherited) @executable_path/Frameworks";
				PRODUCT_NAME = "$(TARGET_NAME)";
				PROVISIONING_PROFILE = "";
			};
			name = Release;
		};
		EB453DA81A7AB0B2006F2A72 /* Debug */ = {
			isa = XCBuildConfiguration;
			buildSettings = {
				CLANG_ENABLE_MODULES = YES;
				CODE_SIGN_IDENTITY = "iPhone Developer";
				"CODE_SIGN_IDENTITY[sdk=iphoneos*]" = "iPhone Developer";
				CURRENT_PROJECT_VERSION = 1;
				DEFINES_MODULE = YES;
				DYLIB_COMPATIBILITY_VERSION = 1;
				DYLIB_CURRENT_VERSION = 1;
				DYLIB_INSTALL_NAME_BASE = "@rpath";
				GCC_PREPROCESSOR_DEFINITIONS = (
					"DEBUG=1",
					"$(inherited)",
				);
				INFOPLIST_FILE = PrototopeJSBridge/Info.plist;
				INSTALL_PATH = "$(LOCAL_LIBRARY_DIR)/Frameworks";
				IPHONEOS_DEPLOYMENT_TARGET = 8.1;
				LD_RUNPATH_SEARCH_PATHS = "$(inherited) @executable_path/Frameworks @loader_path/Frameworks";
				PRODUCT_NAME = "$(TARGET_NAME)";
				SKIP_INSTALL = YES;
				SWIFT_OPTIMIZATION_LEVEL = "-Onone";
				TARGETED_DEVICE_FAMILY = "1,2";
				VERSIONING_SYSTEM = "apple-generic";
				VERSION_INFO_PREFIX = "";
			};
			name = Debug;
		};
		EB453DA91A7AB0B2006F2A72 /* Release */ = {
			isa = XCBuildConfiguration;
			buildSettings = {
				CLANG_ENABLE_MODULES = YES;
				CODE_SIGN_IDENTITY = "iPhone Developer";
				"CODE_SIGN_IDENTITY[sdk=iphoneos*]" = "iPhone Developer";
				CURRENT_PROJECT_VERSION = 1;
				DEFINES_MODULE = YES;
				DYLIB_COMPATIBILITY_VERSION = 1;
				DYLIB_CURRENT_VERSION = 1;
				DYLIB_INSTALL_NAME_BASE = "@rpath";
				INFOPLIST_FILE = PrototopeJSBridge/Info.plist;
				INSTALL_PATH = "$(LOCAL_LIBRARY_DIR)/Frameworks";
				IPHONEOS_DEPLOYMENT_TARGET = 8.1;
				LD_RUNPATH_SEARCH_PATHS = "$(inherited) @executable_path/Frameworks @loader_path/Frameworks";
				PRODUCT_NAME = "$(TARGET_NAME)";
				SKIP_INSTALL = YES;
				TARGETED_DEVICE_FAMILY = "1,2";
				VERSIONING_SYSTEM = "apple-generic";
				VERSION_INFO_PREFIX = "";
			};
			name = Release;
		};
		EB453DAA1A7AB0B2006F2A72 /* Debug */ = {
			isa = XCBuildConfiguration;
			buildSettings = {
				CLANG_ENABLE_MODULES = YES;
				FRAMEWORK_SEARCH_PATHS = (
					"$(SDKROOT)/Developer/Library/Frameworks",
					"$(inherited)",
				);
				GCC_PREPROCESSOR_DEFINITIONS = (
					"DEBUG=1",
					"$(inherited)",
				);
				INFOPLIST_FILE = PrototopeJSBridgeTests/Info.plist;
				IPHONEOS_DEPLOYMENT_TARGET = 8.1;
				LD_RUNPATH_SEARCH_PATHS = "$(inherited) @executable_path/Frameworks @loader_path/Frameworks";
				PRODUCT_NAME = "$(TARGET_NAME)";
				SWIFT_OPTIMIZATION_LEVEL = "-Onone";
				TEST_HOST = "$(BUILT_PRODUCTS_DIR)/PrototopeTestApp.app/PrototopeTestApp";
			};
			name = Debug;
		};
		EB453DAB1A7AB0B2006F2A72 /* Release */ = {
			isa = XCBuildConfiguration;
			buildSettings = {
				CLANG_ENABLE_MODULES = YES;
				FRAMEWORK_SEARCH_PATHS = (
					"$(SDKROOT)/Developer/Library/Frameworks",
					"$(inherited)",
				);
				INFOPLIST_FILE = PrototopeJSBridgeTests/Info.plist;
				IPHONEOS_DEPLOYMENT_TARGET = 8.1;
				LD_RUNPATH_SEARCH_PATHS = "$(inherited) @executable_path/Frameworks @loader_path/Frameworks";
				PRODUCT_NAME = "$(TARGET_NAME)";
				TEST_HOST = "$(BUILT_PRODUCTS_DIR)/PrototopeTestApp.app/PrototopeTestApp";
			};
			name = Release;
		};
		EBE3A76F19DF79C400A77736 /* Debug */ = {
			isa = XCBuildConfiguration;
			buildSettings = {
				CURRENT_PROJECT_VERSION = 1;
				DEFINES_MODULE = YES;
				DYLIB_COMPATIBILITY_VERSION = 1;
				DYLIB_CURRENT_VERSION = 1;
				DYLIB_INSTALL_NAME_BASE = "@rpath";
				GCC_PREPROCESSOR_DEFINITIONS = (
					"DEBUG=1",
					"$(inherited)",
				);
				INFOPLIST_FILE = Prototope/Info.plist;
				INSTALL_PATH = "$(LOCAL_LIBRARY_DIR)/Frameworks";
				LD_RUNPATH_SEARCH_PATHS = "$(inherited) @executable_path/Frameworks @loader_path/Frameworks";
				OTHER_LDFLAGS = (
					"-lc++",
					"-ObjC",
				);
				PRODUCT_NAME = "$(TARGET_NAME)";
				SKIP_INSTALL = YES;
				SWIFT_OBJC_BRIDGING_HEADER = "Prototope/Prototope-Bridging-Header.h";
				TARGETED_DEVICE_FAMILY = "1,2";
				VERSIONING_SYSTEM = "apple-generic";
				VERSION_INFO_PREFIX = "";
			};
			name = Debug;
		};
		EBE3A77019DF79C400A77736 /* Release */ = {
			isa = XCBuildConfiguration;
			buildSettings = {
				CURRENT_PROJECT_VERSION = 1;
				DEFINES_MODULE = YES;
				DYLIB_COMPATIBILITY_VERSION = 1;
				DYLIB_CURRENT_VERSION = 1;
				DYLIB_INSTALL_NAME_BASE = "@rpath";
				INFOPLIST_FILE = Prototope/Info.plist;
				INSTALL_PATH = "$(LOCAL_LIBRARY_DIR)/Frameworks";
				LD_RUNPATH_SEARCH_PATHS = "$(inherited) @executable_path/Frameworks @loader_path/Frameworks";
				OTHER_LDFLAGS = (
					"-lc++",
					"-ObjC",
				);
				PRODUCT_NAME = "$(TARGET_NAME)";
				SKIP_INSTALL = YES;
				SWIFT_OBJC_BRIDGING_HEADER = "Prototope/Prototope-Bridging-Header.h";
				TARGETED_DEVICE_FAMILY = "1,2";
				VERSIONING_SYSTEM = "apple-generic";
				VERSION_INFO_PREFIX = "";
			};
			name = Release;
		};
/* End XCBuildConfiguration section */

/* Begin XCConfigurationList section */
		EB1C2A7219E4D19B000DC2C1 /* Build configuration list for PBXNativeTarget "PrototopeTests" */ = {
			isa = XCConfigurationList;
			buildConfigurations = (
				EB1C2A7319E4D19B000DC2C1 /* Debug */,
				EB1C2A7419E4D19B000DC2C1 /* Release */,
			);
			defaultConfigurationIsVisible = 0;
			defaultConfigurationName = Release;
		};
		EB306C0419DF77CC00113FA3 /* Build configuration list for PBXProject "Prototope" */ = {
			isa = XCConfigurationList;
			buildConfigurations = (
				EB306C2619DF77CD00113FA3 /* Debug */,
				EB306C2719DF77CD00113FA3 /* Release */,
			);
			defaultConfigurationIsVisible = 0;
			defaultConfigurationName = Release;
		};
		EB306C2819DF77CD00113FA3 /* Build configuration list for PBXNativeTarget "PrototopeTestApp" */ = {
			isa = XCConfigurationList;
			buildConfigurations = (
				EB306C2919DF77CD00113FA3 /* Debug */,
				EB306C2A19DF77CD00113FA3 /* Release */,
			);
			defaultConfigurationIsVisible = 0;
			defaultConfigurationName = Release;
		};
		EB453DAF1A7AB0B2006F2A72 /* Build configuration list for PBXNativeTarget "PrototopeJSBridge" */ = {
			isa = XCConfigurationList;
			buildConfigurations = (
				EB453DA81A7AB0B2006F2A72 /* Debug */,
				EB453DA91A7AB0B2006F2A72 /* Release */,
			);
			defaultConfigurationIsVisible = 0;
			defaultConfigurationName = Release;
		};
		EB453DB01A7AB0B2006F2A72 /* Build configuration list for PBXNativeTarget "PrototopeJSBridgeTests" */ = {
			isa = XCConfigurationList;
			buildConfigurations = (
				EB453DAA1A7AB0B2006F2A72 /* Debug */,
				EB453DAB1A7AB0B2006F2A72 /* Release */,
			);
			defaultConfigurationIsVisible = 0;
			defaultConfigurationName = Release;
		};
		EBE3A76E19DF79C400A77736 /* Build configuration list for PBXNativeTarget "Prototope" */ = {
			isa = XCConfigurationList;
			buildConfigurations = (
				EBE3A76F19DF79C400A77736 /* Debug */,
				EBE3A77019DF79C400A77736 /* Release */,
			);
			defaultConfigurationIsVisible = 0;
			defaultConfigurationName = Release;
		};
/* End XCConfigurationList section */
	};
	rootObject = EB306C0119DF77CC00113FA3 /* Project object */;
}<|MERGE_RESOLUTION|>--- conflicted
+++ resolved
@@ -7,15 +7,12 @@
 	objects = {
 
 /* Begin PBXBuildFile section */
-<<<<<<< HEAD
 		CD11D82B1A815AD3004F1197 /* Particle.swift in Sources */ = {isa = PBXBuildFile; fileRef = CD11D82A1A815AD3004F1197 /* Particle.swift */; };
 		CD26ECC61A83CE1000E8EC3B /* Radian.swift in Sources */ = {isa = PBXBuildFile; fileRef = CD26ECC51A83CE1000E8EC3B /* Radian.swift */; };
 		CD26ECCB1A83FECC00E8EC3B /* ParticleEmitter.swift in Sources */ = {isa = PBXBuildFile; fileRef = CD26ECCA1A83FECC00E8EC3B /* ParticleEmitter.swift */; };
 		CD3F93A01A852AF500B964FC /* ParticlePreset.swift in Sources */ = {isa = PBXBuildFile; fileRef = CD3F939F1A852AF500B964FC /* ParticlePreset.swift */; };
-=======
 		6175CE291A7F1B01001E63CE /* BridgeType.swift in Sources */ = {isa = PBXBuildFile; fileRef = 6175CE281A7F1B01001E63CE /* BridgeType.swift */; };
 		6175CE2B1A7F1B71001E63CE /* ColorBridge.swift in Sources */ = {isa = PBXBuildFile; fileRef = 6175CE2A1A7F1B71001E63CE /* ColorBridge.swift */; };
->>>>>>> 4863e245
 		EB04E5CA1A6606D100FD1EE3 /* KFTunableSpec.h in Headers */ = {isa = PBXBuildFile; fileRef = EB04E5C71A6606D100FD1EE3 /* KFTunableSpec.h */; settings = {ATTRIBUTES = (Public, ); }; };
 		EB04E5CB1A6606D100FD1EE3 /* KFTunableSpec.m in Sources */ = {isa = PBXBuildFile; fileRef = EB04E5C81A6606D100FD1EE3 /* KFTunableSpec.m */; };
 		EB04E5CC1A6606D100FD1EE3 /* TunableSpec.swift in Sources */ = {isa = PBXBuildFile; fileRef = EB04E5C91A6606D100FD1EE3 /* TunableSpec.swift */; };
@@ -184,15 +181,12 @@
 /* End PBXCopyFilesBuildPhase section */
 
 /* Begin PBXFileReference section */
-<<<<<<< HEAD
 		CD11D82A1A815AD3004F1197 /* Particle.swift */ = {isa = PBXFileReference; fileEncoding = 4; lastKnownFileType = sourcecode.swift; path = Particle.swift; sourceTree = "<group>"; };
 		CD26ECC51A83CE1000E8EC3B /* Radian.swift */ = {isa = PBXFileReference; fileEncoding = 4; lastKnownFileType = sourcecode.swift; path = Radian.swift; sourceTree = "<group>"; };
 		CD26ECCA1A83FECC00E8EC3B /* ParticleEmitter.swift */ = {isa = PBXFileReference; fileEncoding = 4; lastKnownFileType = sourcecode.swift; path = ParticleEmitter.swift; sourceTree = "<group>"; };
 		CD3F939F1A852AF500B964FC /* ParticlePreset.swift */ = {isa = PBXFileReference; fileEncoding = 4; lastKnownFileType = sourcecode.swift; path = ParticlePreset.swift; sourceTree = "<group>"; };
-=======
 		6175CE281A7F1B01001E63CE /* BridgeType.swift */ = {isa = PBXFileReference; fileEncoding = 4; lastKnownFileType = sourcecode.swift; path = BridgeType.swift; sourceTree = "<group>"; };
 		6175CE2A1A7F1B71001E63CE /* ColorBridge.swift */ = {isa = PBXFileReference; fileEncoding = 4; lastKnownFileType = sourcecode.swift; path = ColorBridge.swift; sourceTree = "<group>"; };
->>>>>>> 4863e245
 		EB04E5C71A6606D100FD1EE3 /* KFTunableSpec.h */ = {isa = PBXFileReference; fileEncoding = 4; lastKnownFileType = sourcecode.c.h; name = KFTunableSpec.h; path = ThirdParty/TunableSpec/KFTunableSpec.h; sourceTree = "<group>"; };
 		EB04E5C81A6606D100FD1EE3 /* KFTunableSpec.m */ = {isa = PBXFileReference; fileEncoding = 4; lastKnownFileType = sourcecode.c.objc; name = KFTunableSpec.m; path = ThirdParty/TunableSpec/KFTunableSpec.m; sourceTree = "<group>"; };
 		EB04E5C91A6606D100FD1EE3 /* TunableSpec.swift */ = {isa = PBXFileReference; fileEncoding = 4; lastKnownFileType = sourcecode.swift; name = TunableSpec.swift; path = ThirdParty/TunableSpec/TunableSpec.swift; sourceTree = "<group>"; };
