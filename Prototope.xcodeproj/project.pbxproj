// !$*UTF8*$!
{
	archiveVersion = 1;
	classes = {
	};
	objectVersion = 46;
	objects = {

/* Begin PBXBuildFile section */
		6175CE291A7F1B01001E63CE /* BridgeType.swift in Sources */ = {isa = PBXBuildFile; fileRef = 6175CE281A7F1B01001E63CE /* BridgeType.swift */; };
		6175CE2B1A7F1B71001E63CE /* ColorBridge.swift in Sources */ = {isa = PBXBuildFile; fileRef = 6175CE2A1A7F1B71001E63CE /* ColorBridge.swift */; };
		753E20E81A84A12100E30460 /* JSTest.js in Resources */ = {isa = PBXBuildFile; fileRef = 753E20E71A84A12100E30460 /* JSTest.js */; };
		969933191A8950490036684E /* VideoLayer.swift in Sources */ = {isa = PBXBuildFile; fileRef = 969933181A8950490036684E /* VideoLayer.swift */; };
		9699331E1A89597F0036684E /* Video.swift in Sources */ = {isa = PBXBuildFile; fileRef = 9699331D1A89597F0036684E /* Video.swift */; };
		96A9E9BF1A8A961B006A7754 /* VideoBridge.swift in Sources */ = {isa = PBXBuildFile; fileRef = 96A9E9BE1A8A961B006A7754 /* VideoBridge.swift */; };
		96A9E9C71A8A9728006A7754 /* VideoLayerBridge.swift in Sources */ = {isa = PBXBuildFile; fileRef = 96A9E9C61A8A9728006A7754 /* VideoLayerBridge.swift */; };
		96A9E9C91A8AA6DD006A7754 /* countdown.mp4 in Resources */ = {isa = PBXBuildFile; fileRef = 96A9E9C81A8AA6DD006A7754 /* countdown.mp4 */; };
		96A9E9CB1A8AB58E006A7754 /* ParticleBridge.swift in Sources */ = {isa = PBXBuildFile; fileRef = 96A9E9CA1A8AB58E006A7754 /* ParticleBridge.swift */; };
		96D781B31A8BB5F900881501 /* ParticleEmitterBridge.swift in Sources */ = {isa = PBXBuildFile; fileRef = 96D781B21A8BB5F900881501 /* ParticleEmitterBridge.swift */; };
		CD11D82B1A815AD3004F1197 /* Particle.swift in Sources */ = {isa = PBXBuildFile; fileRef = CD11D82A1A815AD3004F1197 /* Particle.swift */; };
		CD26ECC61A83CE1000E8EC3B /* Radian.swift in Sources */ = {isa = PBXBuildFile; fileRef = CD26ECC51A83CE1000E8EC3B /* Radian.swift */; };
		CD26ECCB1A83FECC00E8EC3B /* ParticleEmitter.swift in Sources */ = {isa = PBXBuildFile; fileRef = CD26ECCA1A83FECC00E8EC3B /* ParticleEmitter.swift */; };
		CD3F93A01A852AF500B964FC /* ParticlePreset.swift in Sources */ = {isa = PBXBuildFile; fileRef = CD3F939F1A852AF500B964FC /* ParticlePreset.swift */; };
		EB04E5CA1A6606D100FD1EE3 /* KFTunableSpec.h in Headers */ = {isa = PBXBuildFile; fileRef = EB04E5C71A6606D100FD1EE3 /* KFTunableSpec.h */; settings = {ATTRIBUTES = (Public, ); }; };
		EB04E5CB1A6606D100FD1EE3 /* KFTunableSpec.m in Sources */ = {isa = PBXBuildFile; fileRef = EB04E5C81A6606D100FD1EE3 /* KFTunableSpec.m */; };
		EB04E5CC1A6606D100FD1EE3 /* TunableSpec.swift in Sources */ = {isa = PBXBuildFile; fileRef = EB04E5C91A6606D100FD1EE3 /* TunableSpec.swift */; };
		EB04E5D21A6606DE00FD1EE3 /* Tunable.swift in Sources */ = {isa = PBXBuildFile; fileRef = EB04E5D11A6606DE00FD1EE3 /* Tunable.swift */; };
		EB05D2A81A87F67100F4CFD4 /* SessionInteractor.swift in Sources */ = {isa = PBXBuildFile; fileRef = EB05D2A21A87F36D00F4CFD4 /* SessionInteractor.swift */; };
		EB05D2AA1A8823F200F4CFD4 /* Environment.swift in Sources */ = {isa = PBXBuildFile; fileRef = EB05D2A91A8823F200F4CFD4 /* Environment.swift */; };
		EB05D2B01A8946AA00F4CFD4 /* Message.swift in Sources */ = {isa = PBXBuildFile; fileRef = EB05D2AF1A8946AA00F4CFD4 /* Message.swift */; };
		EB05D2B11A8946AA00F4CFD4 /* Message.swift in Sources */ = {isa = PBXBuildFile; fileRef = EB05D2AF1A8946AA00F4CFD4 /* Message.swift */; };
		EB05D2C41A894A9200F4CFD4 /* Prototype.swift in Sources */ = {isa = PBXBuildFile; fileRef = EB05D2BC1A894A2F00F4CFD4 /* Prototype.swift */; };
		EB05D2C51A894A9200F4CFD4 /* Prototype.swift in Sources */ = {isa = PBXBuildFile; fileRef = EB05D2BC1A894A2F00F4CFD4 /* Prototype.swift */; };
		EB12A84C1A19A6C20018C229 /* libpop.a in Frameworks */ = {isa = PBXBuildFile; fileRef = EB12A8431A19A6AC0018C229 /* libpop.a */; };
		EB1C2A6519E4B534000DC2C1 /* Color.swift in Sources */ = {isa = PBXBuildFile; fileRef = EB1C2A6419E4B534000DC2C1 /* Color.swift */; };
		EB1C2A7719E4D1AC000DC2C1 /* ViewTests.swift in Sources */ = {isa = PBXBuildFile; fileRef = EB1C2A7619E4D1AC000DC2C1 /* ViewTests.swift */; };
		EB1C2A7819E4D1CE000DC2C1 /* Prototope.framework in Frameworks */ = {isa = PBXBuildFile; fileRef = EBE3A75619DF79C400A77736 /* Prototope.framework */; };
		EB1C2A7C19E4D2B8000DC2C1 /* Prototope.framework in CopyFiles */ = {isa = PBXBuildFile; fileRef = EBE3A75619DF79C400A77736 /* Prototope.framework */; settings = {ATTRIBUTES = (CodeSignOnCopy, RemoveHeadersOnCopy, ); }; };
		EB2A88541A82FD5900E3987F /* GestureBridge.swift in Sources */ = {isa = PBXBuildFile; fileRef = EB2A88531A82FD5900E3987F /* GestureBridge.swift */; };
		EB2A88591A83008000E3987F /* GestureBridgeTests.swift in Sources */ = {isa = PBXBuildFile; fileRef = EB2A88581A83008000E3987F /* GestureBridgeTests.swift */; };
		EB2D4BC91A7C9089005A67EE /* JSTest.swift in Sources */ = {isa = PBXBuildFile; fileRef = EB2D4BC81A7C9089005A67EE /* JSTest.swift */; };
		EB2D4BCB1A7C9136005A67EE /* JavaScriptCore.framework in Frameworks */ = {isa = PBXBuildFile; fileRef = EB2D4BCA1A7C9136005A67EE /* JavaScriptCore.framework */; };
		EB2D4BCC1A7C9154005A67EE /* JavaScriptCore.framework in Frameworks */ = {isa = PBXBuildFile; fileRef = EB2D4BCA1A7C9136005A67EE /* JavaScriptCore.framework */; };
		EB306C0F19DF77CC00113FA3 /* AppDelegate.swift in Sources */ = {isa = PBXBuildFile; fileRef = EB306C0E19DF77CC00113FA3 /* AppDelegate.swift */; };
		EB306C1119DF77CC00113FA3 /* ViewController.swift in Sources */ = {isa = PBXBuildFile; fileRef = EB306C1019DF77CC00113FA3 /* ViewController.swift */; };
		EB306C1419DF77CD00113FA3 /* Main.storyboard in Resources */ = {isa = PBXBuildFile; fileRef = EB306C1219DF77CD00113FA3 /* Main.storyboard */; };
		EB306C1619DF77CD00113FA3 /* Images.xcassets in Resources */ = {isa = PBXBuildFile; fileRef = EB306C1519DF77CD00113FA3 /* Images.xcassets */; };
		EB306C1919DF77CD00113FA3 /* LaunchScreen.xib in Resources */ = {isa = PBXBuildFile; fileRef = EB306C1719DF77CD00113FA3 /* LaunchScreen.xib */; };
		EB367CB21A8A90B80063EB86 /* swiftz_core.framework in Frameworks */ = {isa = PBXBuildFile; fileRef = EB05D2EE1A894E3500F4CFD4 /* swiftz_core.framework */; };
		EB367CB31A8A90B80063EB86 /* swiftz_core.framework in Embed Frameworks */ = {isa = PBXBuildFile; fileRef = EB05D2EE1A894E3500F4CFD4 /* swiftz_core.framework */; settings = {ATTRIBUTES = (CodeSignOnCopy, RemoveHeadersOnCopy, ); }; };
		EB453D941A7AB0B2006F2A72 /* PrototopeJSBridge.h in Headers */ = {isa = PBXBuildFile; fileRef = EB453D931A7AB0B2006F2A72 /* PrototopeJSBridge.h */; settings = {ATTRIBUTES = (Public, ); }; };
		EB453D9A1A7AB0B2006F2A72 /* PrototopeJSBridge.framework in Frameworks */ = {isa = PBXBuildFile; fileRef = EB453D8F1A7AB0B2006F2A72 /* PrototopeJSBridge.framework */; };
		EB453DA61A7AB0B2006F2A72 /* PrototopeJSBridge.framework in Frameworks */ = {isa = PBXBuildFile; fileRef = EB453D8F1A7AB0B2006F2A72 /* PrototopeJSBridge.framework */; };
		EB453DA71A7AB0B2006F2A72 /* PrototopeJSBridge.framework in Embed Frameworks */ = {isa = PBXBuildFile; fileRef = EB453D8F1A7AB0B2006F2A72 /* PrototopeJSBridge.framework */; settings = {ATTRIBUTES = (CodeSignOnCopy, RemoveHeadersOnCopy, ); }; };
		EB453DB21A7AB116006F2A72 /* LayerBridge.swift in Sources */ = {isa = PBXBuildFile; fileRef = EB453DB11A7AB116006F2A72 /* LayerBridge.swift */; };
		EB453DB31A7AB17B006F2A72 /* Prototope.framework in Frameworks */ = {isa = PBXBuildFile; fileRef = EBE3A75619DF79C400A77736 /* Prototope.framework */; };
		EB50FA1219F04A07007A3C32 /* Image.swift in Sources */ = {isa = PBXBuildFile; fileRef = EB50FA1119F04A07007A3C32 /* Image.swift */; };
		EB6BFB851A857326002B4E6A /* AppDelegate.swift in Sources */ = {isa = PBXBuildFile; fileRef = EB6BFB841A857326002B4E6A /* AppDelegate.swift */; };
		EB6BFB871A857326002B4E6A /* ViewController.swift in Sources */ = {isa = PBXBuildFile; fileRef = EB6BFB861A857326002B4E6A /* ViewController.swift */; };
		EB6BFB891A857326002B4E6A /* Images.xcassets in Resources */ = {isa = PBXBuildFile; fileRef = EB6BFB881A857326002B4E6A /* Images.xcassets */; };
		EB6BFB8C1A857326002B4E6A /* Main.storyboard in Resources */ = {isa = PBXBuildFile; fileRef = EB6BFB8A1A857326002B4E6A /* Main.storyboard */; };
		EB6BFB981A857326002B4E6A /* ProtocasterTests.swift in Sources */ = {isa = PBXBuildFile; fileRef = EB6BFB971A857326002B4E6A /* ProtocasterTests.swift */; };
		EB6BFBAA1A857486002B4E6A /* libDTBonjour_Mac.a in Frameworks */ = {isa = PBXBuildFile; fileRef = EB6BFBA81A85746E002B4E6A /* libDTBonjour_Mac.a */; };
		EB6BFBB01A85763F002B4E6A /* ProtoscopeScanner.swift in Sources */ = {isa = PBXBuildFile; fileRef = EB6BFBAF1A85763F002B4E6A /* ProtoscopeScanner.swift */; };
		EB6BFBBA1A857921002B4E6A /* AppDelegate.swift in Sources */ = {isa = PBXBuildFile; fileRef = EB6BFBB91A857921002B4E6A /* AppDelegate.swift */; };
		EB6BFBC11A857921002B4E6A /* Images.xcassets in Resources */ = {isa = PBXBuildFile; fileRef = EB6BFBC01A857921002B4E6A /* Images.xcassets */; };
		EB6BFBC41A857921002B4E6A /* LaunchScreen.xib in Resources */ = {isa = PBXBuildFile; fileRef = EB6BFBC21A857921002B4E6A /* LaunchScreen.xib */; };
		EB6BFBD01A857921002B4E6A /* ProtoscopeTests.swift in Sources */ = {isa = PBXBuildFile; fileRef = EB6BFBCF1A857921002B4E6A /* ProtoscopeTests.swift */; };
		EB6BFBD81A858153002B4E6A /* ProtoscopeServer.swift in Sources */ = {isa = PBXBuildFile; fileRef = EB6BFBD71A858153002B4E6A /* ProtoscopeServer.swift */; };
		EB6BFBDE1A8581E6002B4E6A /* Protorope.swift in Sources */ = {isa = PBXBuildFile; fileRef = EB6BFBDD1A8581E6002B4E6A /* Protorope.swift */; };
		EB6BFBDF1A8581E6002B4E6A /* Protorope.swift in Sources */ = {isa = PBXBuildFile; fileRef = EB6BFBDD1A8581E6002B4E6A /* Protorope.swift */; };
		EB6BFBE01A858332002B4E6A /* libDTBonjour_iOS.a in Frameworks */ = {isa = PBXBuildFile; fileRef = EB6BFBA61A85746E002B4E6A /* libDTBonjour_iOS.a */; };
		EB6EA8571A83DEA2006839EF /* AnimationBridge.swift in Sources */ = {isa = PBXBuildFile; fileRef = EB6EA8561A83DEA2006839EF /* AnimationBridge.swift */; };
		EB7526BC1A8A7FF300D5D187 /* JSON.swift in Sources */ = {isa = PBXBuildFile; fileRef = EB7526BB1A8A7FF300D5D187 /* JSON.swift */; };
		EB7526BD1A8A7FF300D5D187 /* JSON.swift in Sources */ = {isa = PBXBuildFile; fileRef = EB7526BB1A8A7FF300D5D187 /* JSON.swift */; };
		EB7526BF1A8A803400D5D187 /* DictionaryExt.swift in Sources */ = {isa = PBXBuildFile; fileRef = EB7526BE1A8A803400D5D187 /* DictionaryExt.swift */; };
		EB7526C01A8A803400D5D187 /* DictionaryExt.swift in Sources */ = {isa = PBXBuildFile; fileRef = EB7526BE1A8A803400D5D187 /* DictionaryExt.swift */; };
		EB7526C21A8A804000D5D187 /* ArrayExt.swift in Sources */ = {isa = PBXBuildFile; fileRef = EB7526C11A8A804000D5D187 /* ArrayExt.swift */; };
		EB7526C31A8A804100D5D187 /* ArrayExt.swift in Sources */ = {isa = PBXBuildFile; fileRef = EB7526C11A8A804000D5D187 /* ArrayExt.swift */; };
		EB7526C51A8A804A00D5D187 /* NSDictionaryExt.swift in Sources */ = {isa = PBXBuildFile; fileRef = EB7526C41A8A804A00D5D187 /* NSDictionaryExt.swift */; };
		EB7526C61A8A804A00D5D187 /* NSDictionaryExt.swift in Sources */ = {isa = PBXBuildFile; fileRef = EB7526C41A8A804A00D5D187 /* NSDictionaryExt.swift */; };
		EB7526C81A8A804F00D5D187 /* NSArrayExt.swift in Sources */ = {isa = PBXBuildFile; fileRef = EB7526C71A8A804F00D5D187 /* NSArrayExt.swift */; };
		EB7526C91A8A804F00D5D187 /* NSArrayExt.swift in Sources */ = {isa = PBXBuildFile; fileRef = EB7526C71A8A804F00D5D187 /* NSArrayExt.swift */; };
		EB7526D01A8A81DD00D5D187 /* swiftz_core.framework in Frameworks */ = {isa = PBXBuildFile; fileRef = EB05D2F21A894E3500F4CFD4 /* swiftz_core.framework */; };
		EB7526D11A8A81DD00D5D187 /* swiftz_core.framework in Embed Frameworks */ = {isa = PBXBuildFile; fileRef = EB05D2F21A894E3500F4CFD4 /* swiftz_core.framework */; settings = {ATTRIBUTES = (CodeSignOnCopy, RemoveHeadersOnCopy, ); }; };
		EB7526D51A8A81E800D5D187 /* Prototope.framework in Frameworks */ = {isa = PBXBuildFile; fileRef = EBE3A75619DF79C400A77736 /* Prototope.framework */; };
		EB7526D61A8A81E800D5D187 /* Prototope.framework in Embed Frameworks */ = {isa = PBXBuildFile; fileRef = EBE3A75619DF79C400A77736 /* Prototope.framework */; settings = {ATTRIBUTES = (CodeSignOnCopy, RemoveHeadersOnCopy, ); }; };
		EB7526D71A8A81E800D5D187 /* PrototopeJSBridge.framework in Frameworks */ = {isa = PBXBuildFile; fileRef = EB453D8F1A7AB0B2006F2A72 /* PrototopeJSBridge.framework */; };
		EB7526D81A8A81E800D5D187 /* PrototopeJSBridge.framework in Embed Frameworks */ = {isa = PBXBuildFile; fileRef = EB453D8F1A7AB0B2006F2A72 /* PrototopeJSBridge.framework */; settings = {ATTRIBUTES = (CodeSignOnCopy, RemoveHeadersOnCopy, ); }; };
		EB75AE3C1A86F1B400742127 /* Style.swift in Sources */ = {isa = PBXBuildFile; fileRef = EB75AE3B1A86F1B400742127 /* Style.swift */; };
		EB75AE3E1A86F1FD00742127 /* StatusView.swift in Sources */ = {isa = PBXBuildFile; fileRef = EB75AE3D1A86F1FD00742127 /* StatusView.swift */; };
		EB75AE401A86F5A200742127 /* RootViewController.swift in Sources */ = {isa = PBXBuildFile; fileRef = EB75AE3F1A86F5A200742127 /* RootViewController.swift */; };
		EB75AE421A86F62300742127 /* StatusViewController.swift in Sources */ = {isa = PBXBuildFile; fileRef = EB75AE411A86F62300742127 /* StatusViewController.swift */; };
		EB75AE451A86FA5100742127 /* SceneViewController.swift in Sources */ = {isa = PBXBuildFile; fileRef = EB75AE441A86FA5100742127 /* SceneViewController.swift */; };
		EB8BC1CA1A2CE7B5005E799C /* Border.swift in Sources */ = {isa = PBXBuildFile; fileRef = EB8BC1C91A2CE7B5005E799C /* Border.swift */; };
		EBA049B11A8AFC87008BC4AD /* ExceptionView.swift in Sources */ = {isa = PBXBuildFile; fileRef = EBA049B01A8AFC87008BC4AD /* ExceptionView.swift */; };
		EBA049C01A8BCB32008BC4AD /* ConsoleView.swift in Sources */ = {isa = PBXBuildFile; fileRef = EBA049BF1A8BCB32008BC4AD /* ConsoleView.swift */; };
		EBA049C21A8BCCB0008BC4AD /* ExceptionViewController.swift in Sources */ = {isa = PBXBuildFile; fileRef = EBA049C11A8BCCB0008BC4AD /* ExceptionViewController.swift */; };
		EBA837171A1DADDF00D23C9D /* Heartbeat.swift in Sources */ = {isa = PBXBuildFile; fileRef = EBA837161A1DADDF00D23C9D /* Heartbeat.swift */; };
		EBA8371C1A1DB51000D23C9D /* Sound.swift in Sources */ = {isa = PBXBuildFile; fileRef = EBA8371B1A1DB51000D23C9D /* Sound.swift */; };
		EBA8371E1A1DB6E300D23C9D /* Glass.aiff in Resources */ = {isa = PBXBuildFile; fileRef = EBA8371D1A1DB6E300D23C9D /* Glass.aiff */; };
		EBABE67D19E4AEF100483EEF /* Geometry.swift in Sources */ = {isa = PBXBuildFile; fileRef = EBABE67C19E4AEF100483EEF /* Geometry.swift */; };
		EBB3505F1A166E690046AD07 /* Dictionary+Extensions.swift in Sources */ = {isa = PBXBuildFile; fileRef = EBB3505E1A166E690046AD07 /* Dictionary+Extensions.swift */; };
		EBB565DB19F074B000D93DE3 /* Math.swift in Sources */ = {isa = PBXBuildFile; fileRef = EBB565DA19F074B000D93DE3 /* Math.swift */; };
		EBB565DD19F0774F00D93DE3 /* MathTests.swift in Sources */ = {isa = PBXBuildFile; fileRef = EBB565DC19F0774F00D93DE3 /* MathTests.swift */; };
		EBB565DF19F07A2900D93DE3 /* GeometryTests.swift in Sources */ = {isa = PBXBuildFile; fileRef = EBB565DE19F07A2900D93DE3 /* GeometryTests.swift */; };
		EBBA431719F45186000B81BE /* Gesture.swift in Sources */ = {isa = PBXBuildFile; fileRef = EBBA431619F45186000B81BE /* Gesture.swift */; };
		EBC00DA11A86C720008D4FF5 /* URLMonitor.swift in Sources */ = {isa = PBXBuildFile; fileRef = EBC00D9F1A86C718008D4FF5 /* URLMonitor.swift */; };
		EBC43D5D1A7FF8920075272A /* BorderBridge.swift in Sources */ = {isa = PBXBuildFile; fileRef = EBC43D5C1A7FF8920075272A /* BorderBridge.swift */; };
		EBC43D621A8007320075272A /* ShadowBridge.swift in Sources */ = {isa = PBXBuildFile; fileRef = EBC43D611A8007320075272A /* ShadowBridge.swift */; };
		EBC43D641A8010770075272A /* ImageBridge.swift in Sources */ = {isa = PBXBuildFile; fileRef = EBC43D631A8010770075272A /* ImageBridge.swift */; };
		EBC43D671A8042740075272A /* GeometryBridge.swift in Sources */ = {isa = PBXBuildFile; fileRef = EBC43D661A8042740075272A /* GeometryBridge.swift */; };
		EBC43D6F1A81916E0075272A /* Context.swift in Sources */ = {isa = PBXBuildFile; fileRef = EBC43D6E1A81916E0075272A /* Context.swift */; };
		EBC43D721A8195600075272A /* GeometryBridgeTests.swift in Sources */ = {isa = PBXBuildFile; fileRef = EBC43D711A8195600075272A /* GeometryBridgeTests.swift */; };
		EBC43D741A81959B0075272A /* JSBridgeTestCase.swift in Sources */ = {isa = PBXBuildFile; fileRef = EBC43D731A81959B0075272A /* JSBridgeTestCase.swift */; };
		EBC43D761A8198EA0075272A /* TunableBridge.swift in Sources */ = {isa = PBXBuildFile; fileRef = EBC43D751A8198EA0075272A /* TunableBridge.swift */; };
		EBC43D781A81999B0075272A /* JSContext+BridgingExtensions.swift in Sources */ = {isa = PBXBuildFile; fileRef = EBC43D771A81999B0075272A /* JSContext+BridgingExtensions.swift */; };
		EBC43D7A1A81AC020075272A /* TunableBridgeTests.swift in Sources */ = {isa = PBXBuildFile; fileRef = EBC43D791A81AC020075272A /* TunableBridgeTests.swift */; };
		EBC43D7C1A81AF350075272A /* TimingBridge.swift in Sources */ = {isa = PBXBuildFile; fileRef = EBC43D7B1A81AF350075272A /* TimingBridge.swift */; };
		EBC43D7E1A81B0FB0075272A /* TimingBridgeTests.swift in Sources */ = {isa = PBXBuildFile; fileRef = EBC43D7D1A81B0FB0075272A /* TimingBridgeTests.swift */; };
		EBC43D801A81B5EB0075272A /* MathBridge.swift in Sources */ = {isa = PBXBuildFile; fileRef = EBC43D7F1A81B5EB0075272A /* MathBridge.swift */; };
		EBC43D821A81B7040075272A /* MathBridgeTests.swift in Sources */ = {isa = PBXBuildFile; fileRef = EBC43D811A81B7040075272A /* MathBridgeTests.swift */; };
		EBC43D841A81BA360075272A /* HeartbeatBridge.swift in Sources */ = {isa = PBXBuildFile; fileRef = EBC43D831A81BA360075272A /* HeartbeatBridge.swift */; };
		EBC43D861A81BBC30075272A /* HeartbeatBridgeTests.swift in Sources */ = {isa = PBXBuildFile; fileRef = EBC43D851A81BBC30075272A /* HeartbeatBridgeTests.swift */; };
		EBC43D881A81C47A0075272A /* SoundBridge.swift in Sources */ = {isa = PBXBuildFile; fileRef = EBC43D871A81C47A0075272A /* SoundBridge.swift */; };
		EBE17A0619E65D1B00C308E5 /* Timing.swift in Sources */ = {isa = PBXBuildFile; fileRef = EBE17A0519E65D1B00C308E5 /* Timing.swift */; };
		EBE17A0819E65E5500C308E5 /* Animation.swift in Sources */ = {isa = PBXBuildFile; fileRef = EBE17A0719E65E5500C308E5 /* Animation.swift */; };
		EBE3A76A19DF79C400A77736 /* Prototope.framework in Frameworks */ = {isa = PBXBuildFile; fileRef = EBE3A75619DF79C400A77736 /* Prototope.framework */; };
		EBE3A76B19DF79C400A77736 /* Prototope.framework in Embed Frameworks */ = {isa = PBXBuildFile; fileRef = EBE3A75619DF79C400A77736 /* Prototope.framework */; settings = {ATTRIBUTES = (CodeSignOnCopy, RemoveHeadersOnCopy, ); }; };
		EBE3A77519DF79E900A77736 /* Layer.swift in Sources */ = {isa = PBXBuildFile; fileRef = EBE3A74E19DF78D500A77736 /* Layer.swift */; };
		EBF59A941A2E2B5000AB8C67 /* Shadow.swift in Sources */ = {isa = PBXBuildFile; fileRef = EBF59A931A2E2B5000AB8C67 /* Shadow.swift */; };
/* End PBXBuildFile section */

/* Begin PBXContainerItemProxy section */
<<<<<<< HEAD
		EB05D2A41A87F65E00F4CFD4 /* PBXContainerItemProxy */ = {
			isa = PBXContainerItemProxy;
			containerPortal = EB306C0119DF77CC00113FA3 /* Project object */;
			proxyType = 1;
			remoteGlobalIDString = EBE3A75519DF79C400A77736;
			remoteInfo = Prototope;
		};
		EB05D2A61A87F65E00F4CFD4 /* PBXContainerItemProxy */ = {
			isa = PBXContainerItemProxy;
			containerPortal = EB306C0119DF77CC00113FA3 /* Project object */;
			proxyType = 1;
			remoteGlobalIDString = EB453D8E1A7AB0B2006F2A72;
			remoteInfo = PrototopeJSBridge;
		};
		EB05D2CD1A894C2A00F4CFD4 /* PBXContainerItemProxy */ = {
			isa = PBXContainerItemProxy;
			containerPortal = EB05D2C61A894C2A00F4CFD4 /* swiftz.xcodeproj */;
			proxyType = 2;
			remoteGlobalIDString = 59F35AE0193D3A0A006F1341;
			remoteInfo = swiftz;
		};
		EB05D2CF1A894C2A00F4CFD4 /* PBXContainerItemProxy */ = {
			isa = PBXContainerItemProxy;
			containerPortal = EB05D2C61A894C2A00F4CFD4 /* swiftz.xcodeproj */;
			proxyType = 2;
			remoteGlobalIDString = 59F35AEB193D3A0A006F1341;
			remoteInfo = swiftzTests;
		};
		EB05D2D11A894C2A00F4CFD4 /* PBXContainerItemProxy */ = {
			isa = PBXContainerItemProxy;
			containerPortal = EB05D2C61A894C2A00F4CFD4 /* swiftz.xcodeproj */;
			proxyType = 2;
			remoteGlobalIDString = 59853A001967F99500A3158C;
			remoteInfo = swiftz_ios;
		};
		EB05D2D31A894C2A00F4CFD4 /* PBXContainerItemProxy */ = {
			isa = PBXContainerItemProxy;
			containerPortal = EB05D2C61A894C2A00F4CFD4 /* swiftz.xcodeproj */;
			proxyType = 2;
			remoteGlobalIDString = 59853A0A1967F99600A3158C;
			remoteInfo = swiftz_iosTests;
		};
		EB05D2ED1A894E3500F4CFD4 /* PBXContainerItemProxy */ = {
			isa = PBXContainerItemProxy;
			containerPortal = EB05D2DD1A894E3500F4CFD4 /* swiftz_core.xcodeproj */;
			proxyType = 2;
			remoteGlobalIDString = 59BB97DC195EFAF2002C0FA1;
			remoteInfo = swiftz_core;
		};
		EB05D2EF1A894E3500F4CFD4 /* PBXContainerItemProxy */ = {
			isa = PBXContainerItemProxy;
			containerPortal = EB05D2DD1A894E3500F4CFD4 /* swiftz_core.xcodeproj */;
			proxyType = 2;
			remoteGlobalIDString = 59BB97E7195EFAF2002C0FA1;
			remoteInfo = swiftz_coreTests;
		};
		EB05D2F11A894E3500F4CFD4 /* PBXContainerItemProxy */ = {
			isa = PBXContainerItemProxy;
			containerPortal = EB05D2DD1A894E3500F4CFD4 /* swiftz_core.xcodeproj */;
			proxyType = 2;
			remoteGlobalIDString = 598539DE1967F95B00A3158C;
			remoteInfo = swiftz_core_ios;
		};
		EB05D2F31A894E3500F4CFD4 /* PBXContainerItemProxy */ = {
			isa = PBXContainerItemProxy;
			containerPortal = EB05D2DD1A894E3500F4CFD4 /* swiftz_core.xcodeproj */;
			proxyType = 2;
			remoteGlobalIDString = 598539E81967F95B00A3158C;
			remoteInfo = swiftz_core_iosTests;
		};
		EB05D2F51A894E4D00F4CFD4 /* PBXContainerItemProxy */ = {
			isa = PBXContainerItemProxy;
			containerPortal = EB05D2DD1A894E3500F4CFD4 /* swiftz_core.xcodeproj */;
			proxyType = 1;
			remoteGlobalIDString = 598539DD1967F95B00A3158C;
			remoteInfo = swiftz_core_ios;
=======
		96A9E9C41A8A961C006A7754 /* PBXContainerItemProxy */ = {
			isa = PBXContainerItemProxy;
			containerPortal = EB12A83B1A19A6AC0018C229 /* pop.xcodeproj */;
			proxyType = 2;
			remoteGlobalIDString = 0B6BE74819FFD3B900762101;
			remoteInfo = "pop-embedded";
>>>>>>> a727a6d4
		};
		EB12A8421A19A6AC0018C229 /* PBXContainerItemProxy */ = {
			isa = PBXContainerItemProxy;
			containerPortal = EB12A83B1A19A6AC0018C229 /* pop.xcodeproj */;
			proxyType = 2;
			remoteGlobalIDString = EC191218162FB53A00E0CC76;
			remoteInfo = pop;
		};
		EB12A8441A19A6AC0018C229 /* PBXContainerItemProxy */ = {
			isa = PBXContainerItemProxy;
			containerPortal = EB12A83B1A19A6AC0018C229 /* pop.xcodeproj */;
			proxyType = 2;
			remoteGlobalIDString = EC68857F18C7B60000C6194C;
			remoteInfo = "pop-osx";
		};
		EB12A8461A19A6AC0018C229 /* PBXContainerItemProxy */ = {
			isa = PBXContainerItemProxy;
			containerPortal = EB12A83B1A19A6AC0018C229 /* pop.xcodeproj */;
			proxyType = 2;
			remoteGlobalIDString = ECF01ED318C92B7F009E0AD1;
			remoteInfo = "pop-tests";
		};
		EB12A8481A19A6AC0018C229 /* PBXContainerItemProxy */ = {
			isa = PBXContainerItemProxy;
			containerPortal = EB12A83B1A19A6AC0018C229 /* pop.xcodeproj */;
			proxyType = 2;
			remoteGlobalIDString = EC7E319918C93D6500B38170;
			remoteInfo = "pop-tests-osx";
		};
		EB12A84A1A19A6BC0018C229 /* PBXContainerItemProxy */ = {
			isa = PBXContainerItemProxy;
			containerPortal = EB12A83B1A19A6AC0018C229 /* pop.xcodeproj */;
			proxyType = 1;
			remoteGlobalIDString = EC191217162FB53A00E0CC76;
			remoteInfo = pop;
		};
		EB1C2A7919E4D1D2000DC2C1 /* PBXContainerItemProxy */ = {
			isa = PBXContainerItemProxy;
			containerPortal = EB306C0119DF77CC00113FA3 /* Project object */;
			proxyType = 1;
			remoteGlobalIDString = EBE3A75519DF79C400A77736;
			remoteInfo = Prototope;
		};
		EB367CA41A8A90B00063EB86 /* PBXContainerItemProxy */ = {
			isa = PBXContainerItemProxy;
			containerPortal = EB05D2DD1A894E3500F4CFD4 /* swiftz_core.xcodeproj */;
			proxyType = 1;
			remoteGlobalIDString = 59BB97DB195EFAF2002C0FA1;
			remoteInfo = swiftz_core;
		};
		EB367CB41A8A90B80063EB86 /* PBXContainerItemProxy */ = {
			isa = PBXContainerItemProxy;
			containerPortal = EB05D2DD1A894E3500F4CFD4 /* swiftz_core.xcodeproj */;
			proxyType = 1;
			remoteGlobalIDString = 59BB97DB195EFAF2002C0FA1;
			remoteInfo = swiftz_core;
		};
		EB453D9B1A7AB0B2006F2A72 /* PBXContainerItemProxy */ = {
			isa = PBXContainerItemProxy;
			containerPortal = EB306C0119DF77CC00113FA3 /* Project object */;
			proxyType = 1;
			remoteGlobalIDString = EB453D8E1A7AB0B2006F2A72;
			remoteInfo = PrototopeJSBridge;
		};
		EB453D9D1A7AB0B2006F2A72 /* PBXContainerItemProxy */ = {
			isa = PBXContainerItemProxy;
			containerPortal = EB306C0119DF77CC00113FA3 /* Project object */;
			proxyType = 1;
			remoteGlobalIDString = EB306C0819DF77CC00113FA3;
			remoteInfo = PrototopeTestApp;
		};
		EB453DA41A7AB0B2006F2A72 /* PBXContainerItemProxy */ = {
			isa = PBXContainerItemProxy;
			containerPortal = EB306C0119DF77CC00113FA3 /* Project object */;
			proxyType = 1;
			remoteGlobalIDString = EB453D8E1A7AB0B2006F2A72;
			remoteInfo = PrototopeJSBridge;
		};
		EB6BFB921A857326002B4E6A /* PBXContainerItemProxy */ = {
			isa = PBXContainerItemProxy;
			containerPortal = EB306C0119DF77CC00113FA3 /* Project object */;
			proxyType = 1;
			remoteGlobalIDString = EB6BFB7F1A857326002B4E6A;
			remoteInfo = Protocaster;
		};
		EB6BFBA51A85746E002B4E6A /* PBXContainerItemProxy */ = {
			isa = PBXContainerItemProxy;
			containerPortal = EB6BFB9F1A85746E002B4E6A /* DTBonjour.xcodeproj */;
			proxyType = 2;
			remoteGlobalIDString = A719021916A7F5E300C1EC52;
			remoteInfo = "DTBonjour (iOS)";
		};
		EB6BFBA71A85746E002B4E6A /* PBXContainerItemProxy */ = {
			isa = PBXContainerItemProxy;
			containerPortal = EB6BFB9F1A85746E002B4E6A /* DTBonjour.xcodeproj */;
			proxyType = 2;
			remoteGlobalIDString = A719028B16A7F93000C1EC52;
			remoteInfo = "DTBonjour (OS X)";
		};
		EB6BFBCA1A857921002B4E6A /* PBXContainerItemProxy */ = {
			isa = PBXContainerItemProxy;
			containerPortal = EB306C0119DF77CC00113FA3 /* Project object */;
			proxyType = 1;
			remoteGlobalIDString = EB6BFBB41A857920002B4E6A;
			remoteInfo = Protoscope;
		};
		EB7526B51A8A7FDF00D5D187 /* PBXContainerItemProxy */ = {
			isa = PBXContainerItemProxy;
			containerPortal = EB12A83B1A19A6AC0018C229 /* pop.xcodeproj */;
			proxyType = 2;
			remoteGlobalIDString = 0B6BE74819FFD3B900762101;
			remoteInfo = "pop-embedded";
		};
		EB7526D21A8A81DD00D5D187 /* PBXContainerItemProxy */ = {
			isa = PBXContainerItemProxy;
			containerPortal = EB05D2DD1A894E3500F4CFD4 /* swiftz_core.xcodeproj */;
			proxyType = 1;
			remoteGlobalIDString = 598539DD1967F95B00A3158C;
			remoteInfo = swiftz_core_ios;
		};
		EBE3A76819DF79C400A77736 /* PBXContainerItemProxy */ = {
			isa = PBXContainerItemProxy;
			containerPortal = EB306C0119DF77CC00113FA3 /* Project object */;
			proxyType = 1;
			remoteGlobalIDString = EBE3A75519DF79C400A77736;
			remoteInfo = Prototope;
		};
		EBE3A76C19DF79C400A77736 /* PBXContainerItemProxy */ = {
			isa = PBXContainerItemProxy;
			containerPortal = EB306C0119DF77CC00113FA3 /* Project object */;
			proxyType = 1;
			remoteGlobalIDString = EBE3A75519DF79C400A77736;
			remoteInfo = Prototope;
		};
/* End PBXContainerItemProxy section */

/* Begin PBXCopyFilesBuildPhase section */
		EB1C2A7B19E4D2AF000DC2C1 /* CopyFiles */ = {
			isa = PBXCopyFilesBuildPhase;
			buildActionMask = 2147483647;
			dstPath = "";
			dstSubfolderSpec = 10;
			files = (
				EB1C2A7C19E4D2B8000DC2C1 /* Prototope.framework in CopyFiles */,
			);
			runOnlyForDeploymentPostprocessing = 0;
		};
		EB367CB61A8A90B80063EB86 /* Embed Frameworks */ = {
			isa = PBXCopyFilesBuildPhase;
			buildActionMask = 2147483647;
			dstPath = "";
			dstSubfolderSpec = 10;
			files = (
				EB367CB31A8A90B80063EB86 /* swiftz_core.framework in Embed Frameworks */,
			);
			name = "Embed Frameworks";
			runOnlyForDeploymentPostprocessing = 0;
		};
		EB7526D41A8A81DD00D5D187 /* Embed Frameworks */ = {
			isa = PBXCopyFilesBuildPhase;
			buildActionMask = 2147483647;
			dstPath = "";
			dstSubfolderSpec = 10;
			files = (
				EB7526D11A8A81DD00D5D187 /* swiftz_core.framework in Embed Frameworks */,
				EB7526D61A8A81E800D5D187 /* Prototope.framework in Embed Frameworks */,
				EB7526D81A8A81E800D5D187 /* PrototopeJSBridge.framework in Embed Frameworks */,
			);
			name = "Embed Frameworks";
			runOnlyForDeploymentPostprocessing = 0;
		};
		EBE3A77119DF79C400A77736 /* Embed Frameworks */ = {
			isa = PBXCopyFilesBuildPhase;
			buildActionMask = 2147483647;
			dstPath = "";
			dstSubfolderSpec = 10;
			files = (
				EBE3A76B19DF79C400A77736 /* Prototope.framework in Embed Frameworks */,
				EB453DA71A7AB0B2006F2A72 /* PrototopeJSBridge.framework in Embed Frameworks */,
			);
			name = "Embed Frameworks";
			runOnlyForDeploymentPostprocessing = 0;
		};
/* End PBXCopyFilesBuildPhase section */

/* Begin PBXFileReference section */
		6175CE281A7F1B01001E63CE /* BridgeType.swift */ = {isa = PBXFileReference; fileEncoding = 4; lastKnownFileType = sourcecode.swift; path = BridgeType.swift; sourceTree = "<group>"; };
		6175CE2A1A7F1B71001E63CE /* ColorBridge.swift */ = {isa = PBXFileReference; fileEncoding = 4; lastKnownFileType = sourcecode.swift; path = ColorBridge.swift; sourceTree = "<group>"; };
		753E20E71A84A12100E30460 /* JSTest.js */ = {isa = PBXFileReference; fileEncoding = 4; lastKnownFileType = sourcecode.javascript; path = JSTest.js; sourceTree = "<group>"; };
		969933181A8950490036684E /* VideoLayer.swift */ = {isa = PBXFileReference; fileEncoding = 4; lastKnownFileType = sourcecode.swift; path = VideoLayer.swift; sourceTree = "<group>"; };
		9699331D1A89597F0036684E /* Video.swift */ = {isa = PBXFileReference; fileEncoding = 4; lastKnownFileType = sourcecode.swift; path = Video.swift; sourceTree = "<group>"; };
		96A9E9BE1A8A961B006A7754 /* VideoBridge.swift */ = {isa = PBXFileReference; fileEncoding = 4; lastKnownFileType = sourcecode.swift; path = VideoBridge.swift; sourceTree = "<group>"; };
		96A9E9C61A8A9728006A7754 /* VideoLayerBridge.swift */ = {isa = PBXFileReference; fileEncoding = 4; lastKnownFileType = sourcecode.swift; path = VideoLayerBridge.swift; sourceTree = "<group>"; };
		96A9E9C81A8AA6DD006A7754 /* countdown.mp4 */ = {isa = PBXFileReference; lastKnownFileType = file; path = countdown.mp4; sourceTree = "<group>"; };
		96A9E9CA1A8AB58E006A7754 /* ParticleBridge.swift */ = {isa = PBXFileReference; fileEncoding = 4; lastKnownFileType = sourcecode.swift; path = ParticleBridge.swift; sourceTree = "<group>"; };
		96D781B21A8BB5F900881501 /* ParticleEmitterBridge.swift */ = {isa = PBXFileReference; fileEncoding = 4; lastKnownFileType = sourcecode.swift; path = ParticleEmitterBridge.swift; sourceTree = "<group>"; };
		CD11D82A1A815AD3004F1197 /* Particle.swift */ = {isa = PBXFileReference; fileEncoding = 4; lastKnownFileType = sourcecode.swift; path = Particle.swift; sourceTree = "<group>"; };
		CD26ECC51A83CE1000E8EC3B /* Radian.swift */ = {isa = PBXFileReference; fileEncoding = 4; lastKnownFileType = sourcecode.swift; path = Radian.swift; sourceTree = "<group>"; };
		CD26ECCA1A83FECC00E8EC3B /* ParticleEmitter.swift */ = {isa = PBXFileReference; fileEncoding = 4; lastKnownFileType = sourcecode.swift; path = ParticleEmitter.swift; sourceTree = "<group>"; };
		CD3F939F1A852AF500B964FC /* ParticlePreset.swift */ = {isa = PBXFileReference; fileEncoding = 4; lastKnownFileType = sourcecode.swift; path = ParticlePreset.swift; sourceTree = "<group>"; };
		EB04E5C71A6606D100FD1EE3 /* KFTunableSpec.h */ = {isa = PBXFileReference; fileEncoding = 4; lastKnownFileType = sourcecode.c.h; name = KFTunableSpec.h; path = ThirdParty/TunableSpec/KFTunableSpec.h; sourceTree = "<group>"; };
		EB04E5C81A6606D100FD1EE3 /* KFTunableSpec.m */ = {isa = PBXFileReference; fileEncoding = 4; lastKnownFileType = sourcecode.c.objc; name = KFTunableSpec.m; path = ThirdParty/TunableSpec/KFTunableSpec.m; sourceTree = "<group>"; };
		EB04E5C91A6606D100FD1EE3 /* TunableSpec.swift */ = {isa = PBXFileReference; fileEncoding = 4; lastKnownFileType = sourcecode.swift; name = TunableSpec.swift; path = ThirdParty/TunableSpec/TunableSpec.swift; sourceTree = "<group>"; };
		EB04E5D11A6606DE00FD1EE3 /* Tunable.swift */ = {isa = PBXFileReference; fileEncoding = 4; lastKnownFileType = sourcecode.swift; path = Tunable.swift; sourceTree = "<group>"; };
		EB05D2A21A87F36D00F4CFD4 /* SessionInteractor.swift */ = {isa = PBXFileReference; fileEncoding = 4; lastKnownFileType = sourcecode.swift; path = SessionInteractor.swift; sourceTree = "<group>"; };
		EB05D2A91A8823F200F4CFD4 /* Environment.swift */ = {isa = PBXFileReference; fileEncoding = 4; lastKnownFileType = sourcecode.swift; path = Environment.swift; sourceTree = "<group>"; };
		EB05D2AF1A8946AA00F4CFD4 /* Message.swift */ = {isa = PBXFileReference; fileEncoding = 4; lastKnownFileType = sourcecode.swift; name = Message.swift; path = Protorope/Message.swift; sourceTree = "<group>"; };
		EB05D2BC1A894A2F00F4CFD4 /* Prototype.swift */ = {isa = PBXFileReference; fileEncoding = 4; lastKnownFileType = sourcecode.swift; path = Prototype.swift; sourceTree = "<group>"; };
		EB05D2C61A894C2A00F4CFD4 /* swiftz.xcodeproj */ = {isa = PBXFileReference; lastKnownFileType = "wrapper.pb-project"; name = swiftz.xcodeproj; path = ThirdParty/swiftz/swiftz.xcodeproj; sourceTree = "<group>"; };
		EB05D2DD1A894E3500F4CFD4 /* swiftz_core.xcodeproj */ = {isa = PBXFileReference; lastKnownFileType = "wrapper.pb-project"; name = swiftz_core.xcodeproj; path = ThirdParty/swiftz/swiftz_core/swiftz_core.xcodeproj; sourceTree = "<group>"; };
		EB12A83B1A19A6AC0018C229 /* pop.xcodeproj */ = {isa = PBXFileReference; lastKnownFileType = "wrapper.pb-project"; name = pop.xcodeproj; path = ThirdParty/pop/pop.xcodeproj; sourceTree = "<group>"; };
		EB12A84D1A19A71E0018C229 /* Prototope-Bridging-Header.h */ = {isa = PBXFileReference; lastKnownFileType = sourcecode.c.h; path = "Prototope-Bridging-Header.h"; sourceTree = "<group>"; };
		EB1C2A6419E4B534000DC2C1 /* Color.swift */ = {isa = PBXFileReference; fileEncoding = 4; lastKnownFileType = sourcecode.swift; path = Color.swift; sourceTree = "<group>"; };
		EB1C2A6C19E4D19B000DC2C1 /* PrototopeTests.xctest */ = {isa = PBXFileReference; explicitFileType = wrapper.cfbundle; includeInIndex = 0; path = PrototopeTests.xctest; sourceTree = BUILT_PRODUCTS_DIR; };
		EB1C2A6F19E4D19B000DC2C1 /* Info.plist */ = {isa = PBXFileReference; lastKnownFileType = text.plist.xml; path = Info.plist; sourceTree = "<group>"; };
		EB1C2A7519E4D1AB000DC2C1 /* PrototopeTests-Bridging-Header.h */ = {isa = PBXFileReference; lastKnownFileType = sourcecode.c.h; name = "PrototopeTests-Bridging-Header.h"; path = "PrototopeTests/PrototopeTests-Bridging-Header.h"; sourceTree = SOURCE_ROOT; };
		EB1C2A7619E4D1AC000DC2C1 /* ViewTests.swift */ = {isa = PBXFileReference; fileEncoding = 4; lastKnownFileType = sourcecode.swift; path = ViewTests.swift; sourceTree = "<group>"; };
		EB2A88531A82FD5900E3987F /* GestureBridge.swift */ = {isa = PBXFileReference; fileEncoding = 4; lastKnownFileType = sourcecode.swift; path = GestureBridge.swift; sourceTree = "<group>"; };
		EB2A88581A83008000E3987F /* GestureBridgeTests.swift */ = {isa = PBXFileReference; fileEncoding = 4; lastKnownFileType = sourcecode.swift; path = GestureBridgeTests.swift; sourceTree = "<group>"; };
		EB2D4BC81A7C9089005A67EE /* JSTest.swift */ = {isa = PBXFileReference; fileEncoding = 4; lastKnownFileType = sourcecode.swift; path = JSTest.swift; sourceTree = "<group>"; };
		EB2D4BCA1A7C9136005A67EE /* JavaScriptCore.framework */ = {isa = PBXFileReference; lastKnownFileType = wrapper.framework; name = JavaScriptCore.framework; path = System/Library/Frameworks/JavaScriptCore.framework; sourceTree = SDKROOT; };
		EB306C0919DF77CC00113FA3 /* PrototopeTestApp.app */ = {isa = PBXFileReference; explicitFileType = wrapper.application; includeInIndex = 0; path = PrototopeTestApp.app; sourceTree = BUILT_PRODUCTS_DIR; };
		EB306C0D19DF77CC00113FA3 /* Info.plist */ = {isa = PBXFileReference; lastKnownFileType = text.plist.xml; path = Info.plist; sourceTree = "<group>"; };
		EB306C0E19DF77CC00113FA3 /* AppDelegate.swift */ = {isa = PBXFileReference; lastKnownFileType = sourcecode.swift; path = AppDelegate.swift; sourceTree = "<group>"; };
		EB306C1019DF77CC00113FA3 /* ViewController.swift */ = {isa = PBXFileReference; lastKnownFileType = sourcecode.swift; path = ViewController.swift; sourceTree = "<group>"; };
		EB306C1319DF77CD00113FA3 /* Base */ = {isa = PBXFileReference; lastKnownFileType = file.storyboard; name = Base; path = Base.lproj/Main.storyboard; sourceTree = "<group>"; };
		EB306C1519DF77CD00113FA3 /* Images.xcassets */ = {isa = PBXFileReference; lastKnownFileType = folder.assetcatalog; path = Images.xcassets; sourceTree = "<group>"; };
		EB306C1819DF77CD00113FA3 /* Base */ = {isa = PBXFileReference; lastKnownFileType = file.xib; name = Base; path = Base.lproj/LaunchScreen.xib; sourceTree = "<group>"; };
		EB453D8F1A7AB0B2006F2A72 /* PrototopeJSBridge.framework */ = {isa = PBXFileReference; explicitFileType = wrapper.framework; includeInIndex = 0; path = PrototopeJSBridge.framework; sourceTree = BUILT_PRODUCTS_DIR; };
		EB453D921A7AB0B2006F2A72 /* Info.plist */ = {isa = PBXFileReference; lastKnownFileType = text.plist.xml; path = Info.plist; sourceTree = "<group>"; };
		EB453D931A7AB0B2006F2A72 /* PrototopeJSBridge.h */ = {isa = PBXFileReference; lastKnownFileType = sourcecode.c.h; path = PrototopeJSBridge.h; sourceTree = "<group>"; };
		EB453D991A7AB0B2006F2A72 /* PrototopeJSBridgeTests.xctest */ = {isa = PBXFileReference; explicitFileType = wrapper.cfbundle; includeInIndex = 0; path = PrototopeJSBridgeTests.xctest; sourceTree = BUILT_PRODUCTS_DIR; };
		EB453DA11A7AB0B2006F2A72 /* Info.plist */ = {isa = PBXFileReference; lastKnownFileType = text.plist.xml; path = Info.plist; sourceTree = "<group>"; };
		EB453DB11A7AB116006F2A72 /* LayerBridge.swift */ = {isa = PBXFileReference; fileEncoding = 4; lastKnownFileType = sourcecode.swift; path = LayerBridge.swift; sourceTree = "<group>"; };
		EB50FA1119F04A07007A3C32 /* Image.swift */ = {isa = PBXFileReference; fileEncoding = 4; lastKnownFileType = sourcecode.swift; path = Image.swift; sourceTree = "<group>"; };
		EB6BFB801A857326002B4E6A /* Protocaster.app */ = {isa = PBXFileReference; explicitFileType = wrapper.application; includeInIndex = 0; path = Protocaster.app; sourceTree = BUILT_PRODUCTS_DIR; };
		EB6BFB831A857326002B4E6A /* Info.plist */ = {isa = PBXFileReference; lastKnownFileType = text.plist.xml; path = Info.plist; sourceTree = "<group>"; };
		EB6BFB841A857326002B4E6A /* AppDelegate.swift */ = {isa = PBXFileReference; lastKnownFileType = sourcecode.swift; path = AppDelegate.swift; sourceTree = "<group>"; };
		EB6BFB861A857326002B4E6A /* ViewController.swift */ = {isa = PBXFileReference; lastKnownFileType = sourcecode.swift; path = ViewController.swift; sourceTree = "<group>"; };
		EB6BFB881A857326002B4E6A /* Images.xcassets */ = {isa = PBXFileReference; lastKnownFileType = folder.assetcatalog; path = Images.xcassets; sourceTree = "<group>"; };
		EB6BFB8B1A857326002B4E6A /* Base */ = {isa = PBXFileReference; lastKnownFileType = file.storyboard; name = Base; path = Base.lproj/Main.storyboard; sourceTree = "<group>"; };
		EB6BFB911A857326002B4E6A /* ProtocasterTests.xctest */ = {isa = PBXFileReference; explicitFileType = wrapper.cfbundle; includeInIndex = 0; path = ProtocasterTests.xctest; sourceTree = BUILT_PRODUCTS_DIR; };
		EB6BFB961A857326002B4E6A /* Info.plist */ = {isa = PBXFileReference; lastKnownFileType = text.plist.xml; path = Info.plist; sourceTree = "<group>"; };
		EB6BFB971A857326002B4E6A /* ProtocasterTests.swift */ = {isa = PBXFileReference; lastKnownFileType = sourcecode.swift; path = ProtocasterTests.swift; sourceTree = "<group>"; };
		EB6BFB9F1A85746E002B4E6A /* DTBonjour.xcodeproj */ = {isa = PBXFileReference; lastKnownFileType = "wrapper.pb-project"; name = DTBonjour.xcodeproj; path = ThirdParty/DTBonjour/DTBonjour.xcodeproj; sourceTree = "<group>"; };
		EB6BFBAB1A8574C8002B4E6A /* Protocaster-Bridging-Header.h */ = {isa = PBXFileReference; lastKnownFileType = sourcecode.c.h; path = "Protocaster-Bridging-Header.h"; sourceTree = "<group>"; };
		EB6BFBAF1A85763F002B4E6A /* ProtoscopeScanner.swift */ = {isa = PBXFileReference; fileEncoding = 4; lastKnownFileType = sourcecode.swift; path = ProtoscopeScanner.swift; sourceTree = "<group>"; };
		EB6BFBB51A857920002B4E6A /* Protoscope.app */ = {isa = PBXFileReference; explicitFileType = wrapper.application; includeInIndex = 0; path = Protoscope.app; sourceTree = BUILT_PRODUCTS_DIR; };
		EB6BFBB81A857921002B4E6A /* Info.plist */ = {isa = PBXFileReference; lastKnownFileType = text.plist.xml; path = Info.plist; sourceTree = "<group>"; };
		EB6BFBB91A857921002B4E6A /* AppDelegate.swift */ = {isa = PBXFileReference; lastKnownFileType = sourcecode.swift; path = AppDelegate.swift; sourceTree = "<group>"; };
		EB6BFBC01A857921002B4E6A /* Images.xcassets */ = {isa = PBXFileReference; lastKnownFileType = folder.assetcatalog; path = Images.xcassets; sourceTree = "<group>"; };
		EB6BFBC31A857921002B4E6A /* Base */ = {isa = PBXFileReference; lastKnownFileType = file.xib; name = Base; path = Base.lproj/LaunchScreen.xib; sourceTree = "<group>"; };
		EB6BFBC91A857921002B4E6A /* ProtoscopeTests.xctest */ = {isa = PBXFileReference; explicitFileType = wrapper.cfbundle; includeInIndex = 0; path = ProtoscopeTests.xctest; sourceTree = BUILT_PRODUCTS_DIR; };
		EB6BFBCE1A857921002B4E6A /* Info.plist */ = {isa = PBXFileReference; lastKnownFileType = text.plist.xml; path = Info.plist; sourceTree = "<group>"; };
		EB6BFBCF1A857921002B4E6A /* ProtoscopeTests.swift */ = {isa = PBXFileReference; lastKnownFileType = sourcecode.swift; path = ProtoscopeTests.swift; sourceTree = "<group>"; };
		EB6BFBD71A858153002B4E6A /* ProtoscopeServer.swift */ = {isa = PBXFileReference; fileEncoding = 4; lastKnownFileType = sourcecode.swift; path = ProtoscopeServer.swift; sourceTree = "<group>"; };
		EB6BFBD91A858172002B4E6A /* Protoscope-Bridging-Header.h */ = {isa = PBXFileReference; lastKnownFileType = sourcecode.c.h; path = "Protoscope-Bridging-Header.h"; sourceTree = "<group>"; };
		EB6BFBDD1A8581E6002B4E6A /* Protorope.swift */ = {isa = PBXFileReference; fileEncoding = 4; lastKnownFileType = sourcecode.swift; name = Protorope.swift; path = Protorope/Protorope.swift; sourceTree = "<group>"; };
		EB6EA8561A83DEA2006839EF /* AnimationBridge.swift */ = {isa = PBXFileReference; fileEncoding = 4; lastKnownFileType = sourcecode.swift; path = AnimationBridge.swift; sourceTree = "<group>"; };
		EB7526BB1A8A7FF300D5D187 /* JSON.swift */ = {isa = PBXFileReference; fileEncoding = 4; lastKnownFileType = sourcecode.swift; name = JSON.swift; path = ThirdParty/swiftz/swiftz/JSON.swift; sourceTree = "<group>"; };
		EB7526BE1A8A803400D5D187 /* DictionaryExt.swift */ = {isa = PBXFileReference; fileEncoding = 4; lastKnownFileType = sourcecode.swift; name = DictionaryExt.swift; path = ThirdParty/swiftz/swiftz/DictionaryExt.swift; sourceTree = "<group>"; };
		EB7526C11A8A804000D5D187 /* ArrayExt.swift */ = {isa = PBXFileReference; fileEncoding = 4; lastKnownFileType = sourcecode.swift; name = ArrayExt.swift; path = ThirdParty/swiftz/swiftz/ArrayExt.swift; sourceTree = "<group>"; };
		EB7526C41A8A804A00D5D187 /* NSDictionaryExt.swift */ = {isa = PBXFileReference; fileEncoding = 4; lastKnownFileType = sourcecode.swift; name = NSDictionaryExt.swift; path = ThirdParty/swiftz/swiftz/NSDictionaryExt.swift; sourceTree = "<group>"; };
		EB7526C71A8A804F00D5D187 /* NSArrayExt.swift */ = {isa = PBXFileReference; fileEncoding = 4; lastKnownFileType = sourcecode.swift; name = NSArrayExt.swift; path = ThirdParty/swiftz/swiftz/NSArrayExt.swift; sourceTree = "<group>"; };
		EB75AE3B1A86F1B400742127 /* Style.swift */ = {isa = PBXFileReference; fileEncoding = 4; lastKnownFileType = sourcecode.swift; path = Style.swift; sourceTree = "<group>"; };
		EB75AE3D1A86F1FD00742127 /* StatusView.swift */ = {isa = PBXFileReference; fileEncoding = 4; lastKnownFileType = sourcecode.swift; path = StatusView.swift; sourceTree = "<group>"; };
		EB75AE3F1A86F5A200742127 /* RootViewController.swift */ = {isa = PBXFileReference; fileEncoding = 4; lastKnownFileType = sourcecode.swift; path = RootViewController.swift; sourceTree = "<group>"; };
		EB75AE411A86F62300742127 /* StatusViewController.swift */ = {isa = PBXFileReference; fileEncoding = 4; lastKnownFileType = sourcecode.swift; path = StatusViewController.swift; sourceTree = "<group>"; };
		EB75AE441A86FA5100742127 /* SceneViewController.swift */ = {isa = PBXFileReference; fileEncoding = 4; lastKnownFileType = sourcecode.swift; path = SceneViewController.swift; sourceTree = "<group>"; };
		EB8BC1C91A2CE7B5005E799C /* Border.swift */ = {isa = PBXFileReference; fileEncoding = 4; lastKnownFileType = sourcecode.swift; path = Border.swift; sourceTree = "<group>"; };
		EBA049B01A8AFC87008BC4AD /* ExceptionView.swift */ = {isa = PBXFileReference; fileEncoding = 4; lastKnownFileType = sourcecode.swift; path = ExceptionView.swift; sourceTree = "<group>"; };
		EBA049BF1A8BCB32008BC4AD /* ConsoleView.swift */ = {isa = PBXFileReference; fileEncoding = 4; lastKnownFileType = sourcecode.swift; path = ConsoleView.swift; sourceTree = "<group>"; };
		EBA049C11A8BCCB0008BC4AD /* ExceptionViewController.swift */ = {isa = PBXFileReference; fileEncoding = 4; lastKnownFileType = sourcecode.swift; path = ExceptionViewController.swift; sourceTree = "<group>"; };
		EBA837161A1DADDF00D23C9D /* Heartbeat.swift */ = {isa = PBXFileReference; fileEncoding = 4; lastKnownFileType = sourcecode.swift; path = Heartbeat.swift; sourceTree = "<group>"; };
		EBA8371B1A1DB51000D23C9D /* Sound.swift */ = {isa = PBXFileReference; fileEncoding = 4; lastKnownFileType = sourcecode.swift; path = Sound.swift; sourceTree = "<group>"; };
		EBA8371D1A1DB6E300D23C9D /* Glass.aiff */ = {isa = PBXFileReference; lastKnownFileType = audio.aiff; path = Glass.aiff; sourceTree = "<group>"; };
		EBABE67C19E4AEF100483EEF /* Geometry.swift */ = {isa = PBXFileReference; fileEncoding = 4; lastKnownFileType = sourcecode.swift; path = Geometry.swift; sourceTree = "<group>"; };
		EBB3505E1A166E690046AD07 /* Dictionary+Extensions.swift */ = {isa = PBXFileReference; fileEncoding = 4; lastKnownFileType = sourcecode.swift; path = "Dictionary+Extensions.swift"; sourceTree = "<group>"; };
		EBB565DA19F074B000D93DE3 /* Math.swift */ = {isa = PBXFileReference; fileEncoding = 4; lastKnownFileType = sourcecode.swift; path = Math.swift; sourceTree = "<group>"; };
		EBB565DC19F0774F00D93DE3 /* MathTests.swift */ = {isa = PBXFileReference; fileEncoding = 4; lastKnownFileType = sourcecode.swift; path = MathTests.swift; sourceTree = "<group>"; };
		EBB565DE19F07A2900D93DE3 /* GeometryTests.swift */ = {isa = PBXFileReference; fileEncoding = 4; lastKnownFileType = sourcecode.swift; path = GeometryTests.swift; sourceTree = "<group>"; };
		EBBA431619F45186000B81BE /* Gesture.swift */ = {isa = PBXFileReference; fileEncoding = 4; lastKnownFileType = sourcecode.swift; path = Gesture.swift; sourceTree = "<group>"; };
		EBC00D9F1A86C718008D4FF5 /* URLMonitor.swift */ = {isa = PBXFileReference; fileEncoding = 4; lastKnownFileType = sourcecode.swift; name = URLMonitor.swift; path = ../Protoscope/URLMonitor.swift; sourceTree = "<group>"; };
		EBC43D5C1A7FF8920075272A /* BorderBridge.swift */ = {isa = PBXFileReference; fileEncoding = 4; lastKnownFileType = sourcecode.swift; path = BorderBridge.swift; sourceTree = "<group>"; };
		EBC43D611A8007320075272A /* ShadowBridge.swift */ = {isa = PBXFileReference; fileEncoding = 4; lastKnownFileType = sourcecode.swift; path = ShadowBridge.swift; sourceTree = "<group>"; };
		EBC43D631A8010770075272A /* ImageBridge.swift */ = {isa = PBXFileReference; fileEncoding = 4; lastKnownFileType = sourcecode.swift; path = ImageBridge.swift; sourceTree = "<group>"; };
		EBC43D661A8042740075272A /* GeometryBridge.swift */ = {isa = PBXFileReference; fileEncoding = 4; lastKnownFileType = sourcecode.swift; path = GeometryBridge.swift; sourceTree = "<group>"; };
		EBC43D6E1A81916E0075272A /* Context.swift */ = {isa = PBXFileReference; fileEncoding = 4; lastKnownFileType = sourcecode.swift; path = Context.swift; sourceTree = "<group>"; };
		EBC43D711A8195600075272A /* GeometryBridgeTests.swift */ = {isa = PBXFileReference; fileEncoding = 4; lastKnownFileType = sourcecode.swift; path = GeometryBridgeTests.swift; sourceTree = "<group>"; };
		EBC43D731A81959B0075272A /* JSBridgeTestCase.swift */ = {isa = PBXFileReference; fileEncoding = 4; lastKnownFileType = sourcecode.swift; path = JSBridgeTestCase.swift; sourceTree = "<group>"; };
		EBC43D751A8198EA0075272A /* TunableBridge.swift */ = {isa = PBXFileReference; fileEncoding = 4; lastKnownFileType = sourcecode.swift; path = TunableBridge.swift; sourceTree = "<group>"; };
		EBC43D771A81999B0075272A /* JSContext+BridgingExtensions.swift */ = {isa = PBXFileReference; fileEncoding = 4; lastKnownFileType = sourcecode.swift; path = "JSContext+BridgingExtensions.swift"; sourceTree = "<group>"; };
		EBC43D791A81AC020075272A /* TunableBridgeTests.swift */ = {isa = PBXFileReference; fileEncoding = 4; lastKnownFileType = sourcecode.swift; path = TunableBridgeTests.swift; sourceTree = "<group>"; };
		EBC43D7B1A81AF350075272A /* TimingBridge.swift */ = {isa = PBXFileReference; fileEncoding = 4; lastKnownFileType = sourcecode.swift; path = TimingBridge.swift; sourceTree = "<group>"; };
		EBC43D7D1A81B0FB0075272A /* TimingBridgeTests.swift */ = {isa = PBXFileReference; fileEncoding = 4; lastKnownFileType = sourcecode.swift; path = TimingBridgeTests.swift; sourceTree = "<group>"; };
		EBC43D7F1A81B5EB0075272A /* MathBridge.swift */ = {isa = PBXFileReference; fileEncoding = 4; lastKnownFileType = sourcecode.swift; path = MathBridge.swift; sourceTree = "<group>"; };
		EBC43D811A81B7040075272A /* MathBridgeTests.swift */ = {isa = PBXFileReference; fileEncoding = 4; lastKnownFileType = sourcecode.swift; path = MathBridgeTests.swift; sourceTree = "<group>"; };
		EBC43D831A81BA360075272A /* HeartbeatBridge.swift */ = {isa = PBXFileReference; fileEncoding = 4; lastKnownFileType = sourcecode.swift; path = HeartbeatBridge.swift; sourceTree = "<group>"; };
		EBC43D851A81BBC30075272A /* HeartbeatBridgeTests.swift */ = {isa = PBXFileReference; fileEncoding = 4; lastKnownFileType = sourcecode.swift; path = HeartbeatBridgeTests.swift; sourceTree = "<group>"; };
		EBC43D871A81C47A0075272A /* SoundBridge.swift */ = {isa = PBXFileReference; fileEncoding = 4; lastKnownFileType = sourcecode.swift; path = SoundBridge.swift; sourceTree = "<group>"; };
		EBE17A0519E65D1B00C308E5 /* Timing.swift */ = {isa = PBXFileReference; fileEncoding = 4; lastKnownFileType = sourcecode.swift; path = Timing.swift; sourceTree = "<group>"; };
		EBE17A0719E65E5500C308E5 /* Animation.swift */ = {isa = PBXFileReference; fileEncoding = 4; lastKnownFileType = sourcecode.swift; path = Animation.swift; sourceTree = "<group>"; };
		EBE3A74E19DF78D500A77736 /* Layer.swift */ = {isa = PBXFileReference; fileEncoding = 4; lastKnownFileType = sourcecode.swift; path = Layer.swift; sourceTree = "<group>"; };
		EBE3A75619DF79C400A77736 /* Prototope.framework */ = {isa = PBXFileReference; explicitFileType = wrapper.framework; includeInIndex = 0; path = Prototope.framework; sourceTree = BUILT_PRODUCTS_DIR; };
		EBE3A75919DF79C400A77736 /* Info.plist */ = {isa = PBXFileReference; lastKnownFileType = text.plist.xml; path = Info.plist; sourceTree = "<group>"; };
		EBF59A931A2E2B5000AB8C67 /* Shadow.swift */ = {isa = PBXFileReference; fileEncoding = 4; lastKnownFileType = sourcecode.swift; path = Shadow.swift; sourceTree = "<group>"; };
/* End PBXFileReference section */

/* Begin PBXFrameworksBuildPhase section */
		EB1C2A6919E4D19B000DC2C1 /* Frameworks */ = {
			isa = PBXFrameworksBuildPhase;
			buildActionMask = 2147483647;
			files = (
				EB1C2A7819E4D1CE000DC2C1 /* Prototope.framework in Frameworks */,
			);
			runOnlyForDeploymentPostprocessing = 0;
		};
		EB306C0619DF77CC00113FA3 /* Frameworks */ = {
			isa = PBXFrameworksBuildPhase;
			buildActionMask = 2147483647;
			files = (
				EB2D4BCB1A7C9136005A67EE /* JavaScriptCore.framework in Frameworks */,
				EBE3A76A19DF79C400A77736 /* Prototope.framework in Frameworks */,
				EB453DA61A7AB0B2006F2A72 /* PrototopeJSBridge.framework in Frameworks */,
			);
			runOnlyForDeploymentPostprocessing = 0;
		};
		EB453D8B1A7AB0B2006F2A72 /* Frameworks */ = {
			isa = PBXFrameworksBuildPhase;
			buildActionMask = 2147483647;
			files = (
				EB2D4BCC1A7C9154005A67EE /* JavaScriptCore.framework in Frameworks */,
				EB453DB31A7AB17B006F2A72 /* Prototope.framework in Frameworks */,
			);
			runOnlyForDeploymentPostprocessing = 0;
		};
		EB453D961A7AB0B2006F2A72 /* Frameworks */ = {
			isa = PBXFrameworksBuildPhase;
			buildActionMask = 2147483647;
			files = (
				EB453D9A1A7AB0B2006F2A72 /* PrototopeJSBridge.framework in Frameworks */,
			);
			runOnlyForDeploymentPostprocessing = 0;
		};
		EB6BFB7D1A857326002B4E6A /* Frameworks */ = {
			isa = PBXFrameworksBuildPhase;
			buildActionMask = 2147483647;
			files = (
				EB367CB21A8A90B80063EB86 /* swiftz_core.framework in Frameworks */,
				EB6BFBAA1A857486002B4E6A /* libDTBonjour_Mac.a in Frameworks */,
			);
			runOnlyForDeploymentPostprocessing = 0;
		};
		EB6BFB8E1A857326002B4E6A /* Frameworks */ = {
			isa = PBXFrameworksBuildPhase;
			buildActionMask = 2147483647;
			files = (
			);
			runOnlyForDeploymentPostprocessing = 0;
		};
		EB6BFBB21A857920002B4E6A /* Frameworks */ = {
			isa = PBXFrameworksBuildPhase;
			buildActionMask = 2147483647;
			files = (
				EB7526D01A8A81DD00D5D187 /* swiftz_core.framework in Frameworks */,
				EB7526D71A8A81E800D5D187 /* PrototopeJSBridge.framework in Frameworks */,
				EB6BFBE01A858332002B4E6A /* libDTBonjour_iOS.a in Frameworks */,
				EB7526D51A8A81E800D5D187 /* Prototope.framework in Frameworks */,
			);
			runOnlyForDeploymentPostprocessing = 0;
		};
		EB6BFBC61A857921002B4E6A /* Frameworks */ = {
			isa = PBXFrameworksBuildPhase;
			buildActionMask = 2147483647;
			files = (
			);
			runOnlyForDeploymentPostprocessing = 0;
		};
		EBE3A75219DF79C400A77736 /* Frameworks */ = {
			isa = PBXFrameworksBuildPhase;
			buildActionMask = 2147483647;
			files = (
				EB12A84C1A19A6C20018C229 /* libpop.a in Frameworks */,
			);
			runOnlyForDeploymentPostprocessing = 0;
		};
/* End PBXFrameworksBuildPhase section */

/* Begin PBXGroup section */
		9EC148211A20FB1C004C7129 /* ThirdParty */ = {
			isa = PBXGroup;
			children = (
				EB04E5D01A6606D500FD1EE3 /* TunableSpec */,
				EB12A83B1A19A6AC0018C229 /* pop.xcodeproj */,
			);
			name = ThirdParty;
			path = ..;
			sourceTree = "<group>";
		};
		EB04E5D01A6606D500FD1EE3 /* TunableSpec */ = {
			isa = PBXGroup;
			children = (
				EB04E5C71A6606D100FD1EE3 /* KFTunableSpec.h */,
				EB04E5C81A6606D100FD1EE3 /* KFTunableSpec.m */,
				EB04E5C91A6606D100FD1EE3 /* TunableSpec.swift */,
			);
			name = TunableSpec;
			sourceTree = "<group>";
		};
		EB05D29B1A87F0F800F4CFD4 /* 🎼 Protorope */ = {
			isa = PBXGroup;
			children = (
				EB6BFBDD1A8581E6002B4E6A /* Protorope.swift */,
				EB05D2AF1A8946AA00F4CFD4 /* Message.swift */,
				EB05D2BC1A894A2F00F4CFD4 /* Prototype.swift */,
			);
			name = "🎼 Protorope";
			sourceTree = "<group>";
		};
		EB05D2C71A894C2A00F4CFD4 /* Products */ = {
			isa = PBXGroup;
			children = (
				EB05D2CE1A894C2A00F4CFD4 /* swiftz.framework */,
				EB05D2D01A894C2A00F4CFD4 /* swiftzTests.xctest */,
				EB05D2D21A894C2A00F4CFD4 /* swiftz.framework */,
				EB05D2D41A894C2A00F4CFD4 /* swiftz_iosTests.xctest */,
			);
			name = Products;
			sourceTree = "<group>";
		};
		EB05D2DE1A894E3500F4CFD4 /* Products */ = {
			isa = PBXGroup;
			children = (
				EB05D2EE1A894E3500F4CFD4 /* swiftz_core.framework */,
				EB05D2F01A894E3500F4CFD4 /* swiftz_coreTests.xctest */,
				EB05D2F21A894E3500F4CFD4 /* swiftz_core.framework */,
				EB05D2F41A894E3500F4CFD4 /* swiftz_core_iosTests.xctest */,
			);
			name = Products;
			sourceTree = "<group>";
		};
		EB12A83C1A19A6AC0018C229 /* Products */ = {
			isa = PBXGroup;
			children = (
				EB12A8431A19A6AC0018C229 /* libpop.a */,
				EB12A8451A19A6AC0018C229 /* pop.framework */,
<<<<<<< HEAD
				EB7526B61A8A7FDF00D5D187 /* pop.framework */,
=======
				96A9E9C51A8A961C006A7754 /* pop.framework */,
>>>>>>> a727a6d4
				EB12A8471A19A6AC0018C229 /* pop-tests.xctest */,
				EB12A8491A19A6AC0018C229 /* pop-tests-osx.xctest */,
			);
			name = Products;
			sourceTree = "<group>";
		};
		EB1C2A6D19E4D19B000DC2C1 /* Tests */ = {
			isa = PBXGroup;
			children = (
				EB1C2A7619E4D1AC000DC2C1 /* ViewTests.swift */,
				EB1C2A6E19E4D19B000DC2C1 /* Supporting Files */,
				EBB565DC19F0774F00D93DE3 /* MathTests.swift */,
				EBB565DE19F07A2900D93DE3 /* GeometryTests.swift */,
				EB1C2A7519E4D1AB000DC2C1 /* PrototopeTests-Bridging-Header.h */,
			);
			name = Tests;
			path = PrototopeTests;
			sourceTree = SOURCE_ROOT;
		};
		EB1C2A6E19E4D19B000DC2C1 /* Supporting Files */ = {
			isa = PBXGroup;
			children = (
				EB1C2A6F19E4D19B000DC2C1 /* Info.plist */,
			);
			name = "Supporting Files";
			sourceTree = "<group>";
		};
		EB306C0019DF77CC00113FA3 = {
			isa = PBXGroup;
			children = (
				EB306C3319DF78A900113FA3 /* 📚 Prototope */,
				EB306C0B19DF77CC00113FA3 /* 🚦 PrototopeTestApp */,
				EB453D901A7AB0B2006F2A72 /* 🚡 PrototopeJSBridge */,
				EB05D29B1A87F0F800F4CFD4 /* 🎼 Protorope */,
				EB6BFB811A857326002B4E6A /* 📡 Protocaster */,
				EB6BFBB61A857921002B4E6A /* 🔭 Protoscope */,
				EB306C0A19DF77CC00113FA3 /* 🎁 Products */,
				EB6BFBA91A857479002B4E6A /* 👽 ThirdParty */,
			);
			sourceTree = "<group>";
		};
		EB306C0A19DF77CC00113FA3 /* 🎁 Products */ = {
			isa = PBXGroup;
			children = (
				EB306C0919DF77CC00113FA3 /* PrototopeTestApp.app */,
				EBE3A75619DF79C400A77736 /* Prototope.framework */,
				EB1C2A6C19E4D19B000DC2C1 /* PrototopeTests.xctest */,
				EB453D8F1A7AB0B2006F2A72 /* PrototopeJSBridge.framework */,
				EB453D991A7AB0B2006F2A72 /* PrototopeJSBridgeTests.xctest */,
				EB6BFB801A857326002B4E6A /* Protocaster.app */,
				EB6BFB911A857326002B4E6A /* ProtocasterTests.xctest */,
				EB6BFBB51A857920002B4E6A /* Protoscope.app */,
				EB6BFBC91A857921002B4E6A /* ProtoscopeTests.xctest */,
			);
			name = "🎁 Products";
			sourceTree = "<group>";
		};
		EB306C0B19DF77CC00113FA3 /* 🚦 PrototopeTestApp */ = {
			isa = PBXGroup;
			children = (
				EB306C0E19DF77CC00113FA3 /* AppDelegate.swift */,
				EB306C1019DF77CC00113FA3 /* ViewController.swift */,
				EB2D4BC81A7C9089005A67EE /* JSTest.swift */,
				753E20E71A84A12100E30460 /* JSTest.js */,
				EB306C1219DF77CD00113FA3 /* Main.storyboard */,
				EB306C1519DF77CD00113FA3 /* Images.xcassets */,
				EB306C1719DF77CD00113FA3 /* LaunchScreen.xib */,
				EBA8371D1A1DB6E300D23C9D /* Glass.aiff */,
				96A9E9C81A8AA6DD006A7754 /* countdown.mp4 */,
				EB306C0C19DF77CC00113FA3 /* Supporting Files */,
			);
			name = "🚦 PrototopeTestApp";
			path = PrototopeTestApp;
			sourceTree = "<group>";
		};
		EB306C0C19DF77CC00113FA3 /* Supporting Files */ = {
			isa = PBXGroup;
			children = (
				EB306C0D19DF77CC00113FA3 /* Info.plist */,
			);
			name = "Supporting Files";
			sourceTree = "<group>";
		};
		EB306C3319DF78A900113FA3 /* 📚 Prototope */ = {
			isa = PBXGroup;
			children = (
				EBE3A74E19DF78D500A77736 /* Layer.swift */,
				EBABE67C19E4AEF100483EEF /* Geometry.swift */,
				EB8BC1C91A2CE7B5005E799C /* Border.swift */,
				EBF59A931A2E2B5000AB8C67 /* Shadow.swift */,
				EB04E5D11A6606DE00FD1EE3 /* Tunable.swift */,
				EB1C2A6419E4B534000DC2C1 /* Color.swift */,
				EBE17A0519E65D1B00C308E5 /* Timing.swift */,
				EBE17A0719E65E5500C308E5 /* Animation.swift */,
				EB50FA1119F04A07007A3C32 /* Image.swift */,
				EBB565DA19F074B000D93DE3 /* Math.swift */,
				EBBA431619F45186000B81BE /* Gesture.swift */,
				EBA837161A1DADDF00D23C9D /* Heartbeat.swift */,
				EBA8371B1A1DB51000D23C9D /* Sound.swift */,
				CD11D82A1A815AD3004F1197 /* Particle.swift */,
				CD26ECCA1A83FECC00E8EC3B /* ParticleEmitter.swift */,
				CD3F939F1A852AF500B964FC /* ParticlePreset.swift */,
<<<<<<< HEAD
				EB05D2A91A8823F200F4CFD4 /* Environment.swift */,
=======
				9699331D1A89597F0036684E /* Video.swift */,
				969933181A8950490036684E /* VideoLayer.swift */,
>>>>>>> a727a6d4
				9EC148211A20FB1C004C7129 /* ThirdParty */,
				EBB3505D1A166E5E0046AD07 /* Utilities */,
				EBE3A75819DF79C400A77736 /* Supporting Files */,
				EB1C2A6D19E4D19B000DC2C1 /* Tests */,
			);
			name = "📚 Prototope";
			path = Prototope;
			sourceTree = "<group>";
		};
		EB453D901A7AB0B2006F2A72 /* 🚡 PrototopeJSBridge */ = {
			isa = PBXGroup;
			children = (
				EBC43D6E1A81916E0075272A /* Context.swift */,
				6175CE281A7F1B01001E63CE /* BridgeType.swift */,
				EBC43D771A81999B0075272A /* JSContext+BridgingExtensions.swift */,
				EBC43D701A8191760075272A /* Bridged Types */,
				EB453D931A7AB0B2006F2A72 /* PrototopeJSBridge.h */,
				EB453D911A7AB0B2006F2A72 /* Supporting Files */,
				EB453D9F1A7AB0B2006F2A72 /* Tests */,
			);
			name = "🚡 PrototopeJSBridge";
			path = PrototopeJSBridge;
			sourceTree = "<group>";
		};
		EB453D911A7AB0B2006F2A72 /* Supporting Files */ = {
			isa = PBXGroup;
			children = (
				EB2D4BCA1A7C9136005A67EE /* JavaScriptCore.framework */,
				EB453D921A7AB0B2006F2A72 /* Info.plist */,
			);
			name = "Supporting Files";
			sourceTree = "<group>";
		};
		EB453D9F1A7AB0B2006F2A72 /* Tests */ = {
			isa = PBXGroup;
			children = (
				EBC43D731A81959B0075272A /* JSBridgeTestCase.swift */,
				EBC43D711A8195600075272A /* GeometryBridgeTests.swift */,
				EBC43D791A81AC020075272A /* TunableBridgeTests.swift */,
				EBC43D7D1A81B0FB0075272A /* TimingBridgeTests.swift */,
				EBC43D811A81B7040075272A /* MathBridgeTests.swift */,
				EBC43D851A81BBC30075272A /* HeartbeatBridgeTests.swift */,
				EB2A88581A83008000E3987F /* GestureBridgeTests.swift */,
				EB453DA01A7AB0B2006F2A72 /* Supporting Files */,
			);
			name = Tests;
			path = PrototopeJSBridgeTests;
			sourceTree = SOURCE_ROOT;
		};
		EB453DA01A7AB0B2006F2A72 /* Supporting Files */ = {
			isa = PBXGroup;
			children = (
				EB453DA11A7AB0B2006F2A72 /* Info.plist */,
			);
			name = "Supporting Files";
			sourceTree = "<group>";
		};
		EB6BFB811A857326002B4E6A /* 📡 Protocaster */ = {
			isa = PBXGroup;
			children = (
				EB6BFBAF1A85763F002B4E6A /* ProtoscopeScanner.swift */,
				EBC00D9F1A86C718008D4FF5 /* URLMonitor.swift */,
				EB6BFB841A857326002B4E6A /* AppDelegate.swift */,
				EB6BFB861A857326002B4E6A /* ViewController.swift */,
				EB6BFB881A857326002B4E6A /* Images.xcassets */,
				EB6BFB8A1A857326002B4E6A /* Main.storyboard */,
				EB6BFB821A857326002B4E6A /* Supporting Files */,
				EB6BFB941A857326002B4E6A /* Tests */,
			);
			name = "📡 Protocaster";
			path = Protocaster;
			sourceTree = "<group>";
		};
		EB6BFB821A857326002B4E6A /* Supporting Files */ = {
			isa = PBXGroup;
			children = (
				EB6BFBAB1A8574C8002B4E6A /* Protocaster-Bridging-Header.h */,
				EB6BFB831A857326002B4E6A /* Info.plist */,
			);
			name = "Supporting Files";
			sourceTree = "<group>";
		};
		EB6BFB941A857326002B4E6A /* Tests */ = {
			isa = PBXGroup;
			children = (
				EB6BFB971A857326002B4E6A /* ProtocasterTests.swift */,
				EB6BFB951A857326002B4E6A /* Supporting Files */,
			);
			name = Tests;
			path = ProtocasterTests;
			sourceTree = SOURCE_ROOT;
		};
		EB6BFB951A857326002B4E6A /* Supporting Files */ = {
			isa = PBXGroup;
			children = (
				EB6BFB961A857326002B4E6A /* Info.plist */,
			);
			name = "Supporting Files";
			sourceTree = "<group>";
		};
		EB6BFBA01A85746E002B4E6A /* Products */ = {
			isa = PBXGroup;
			children = (
				EB6BFBA61A85746E002B4E6A /* libDTBonjour_iOS.a */,
				EB6BFBA81A85746E002B4E6A /* libDTBonjour_Mac.a */,
			);
			name = Products;
			sourceTree = "<group>";
		};
		EB6BFBA91A857479002B4E6A /* 👽 ThirdParty */ = {
			isa = PBXGroup;
			children = (
				EB7526CA1A8A805B00D5D187 /* swiftz Extractions (can't yet build the whole framework in 6.3) */,
				EB6BFB9F1A85746E002B4E6A /* DTBonjour.xcodeproj */,
				EB05D2C61A894C2A00F4CFD4 /* swiftz.xcodeproj */,
				EB05D2DD1A894E3500F4CFD4 /* swiftz_core.xcodeproj */,
			);
			name = "👽 ThirdParty";
			sourceTree = "<group>";
		};
		EB6BFBB61A857921002B4E6A /* 🔭 Protoscope */ = {
			isa = PBXGroup;
			children = (
				EB75AE431A86F7F600742127 /* UI */,
				EB05D2A21A87F36D00F4CFD4 /* SessionInteractor.swift */,
				EB6BFBD71A858153002B4E6A /* ProtoscopeServer.swift */,
				EB6BFBB91A857921002B4E6A /* AppDelegate.swift */,
				EB6BFBC01A857921002B4E6A /* Images.xcassets */,
				EB6BFBC21A857921002B4E6A /* LaunchScreen.xib */,
				EB6BFBB71A857921002B4E6A /* Supporting Files */,
				EB6BFBCC1A857921002B4E6A /* Tests */,
			);
			name = "🔭 Protoscope";
			path = Protoscope;
			sourceTree = "<group>";
		};
		EB6BFBB71A857921002B4E6A /* Supporting Files */ = {
			isa = PBXGroup;
			children = (
				EB6BFBD91A858172002B4E6A /* Protoscope-Bridging-Header.h */,
				EB6BFBB81A857921002B4E6A /* Info.plist */,
			);
			name = "Supporting Files";
			sourceTree = "<group>";
		};
		EB6BFBCC1A857921002B4E6A /* Tests */ = {
			isa = PBXGroup;
			children = (
				EB6BFBCF1A857921002B4E6A /* ProtoscopeTests.swift */,
				EB6BFBCD1A857921002B4E6A /* Supporting Files */,
			);
			name = Tests;
			path = ProtoscopeTests;
			sourceTree = SOURCE_ROOT;
		};
		EB6BFBCD1A857921002B4E6A /* Supporting Files */ = {
			isa = PBXGroup;
			children = (
				EB6BFBCE1A857921002B4E6A /* Info.plist */,
			);
			name = "Supporting Files";
			sourceTree = "<group>";
		};
		EB7526CA1A8A805B00D5D187 /* swiftz Extractions (can't yet build the whole framework in 6.3) */ = {
			isa = PBXGroup;
			children = (
				EB7526BB1A8A7FF300D5D187 /* JSON.swift */,
				EB7526BE1A8A803400D5D187 /* DictionaryExt.swift */,
				EB7526C11A8A804000D5D187 /* ArrayExt.swift */,
				EB7526C41A8A804A00D5D187 /* NSDictionaryExt.swift */,
				EB7526C71A8A804F00D5D187 /* NSArrayExt.swift */,
			);
			name = "swiftz Extractions (can't yet build the whole framework in 6.3)";
			sourceTree = "<group>";
		};
		EB75AE431A86F7F600742127 /* UI */ = {
			isa = PBXGroup;
			children = (
				EB75AE3B1A86F1B400742127 /* Style.swift */,
				EB75AE3F1A86F5A200742127 /* RootViewController.swift */,
				EB75AE411A86F62300742127 /* StatusViewController.swift */,
				EB75AE3D1A86F1FD00742127 /* StatusView.swift */,
				EB75AE441A86FA5100742127 /* SceneViewController.swift */,
				EBA049C11A8BCCB0008BC4AD /* ExceptionViewController.swift */,
				EBA049B01A8AFC87008BC4AD /* ExceptionView.swift */,
				EBA049BF1A8BCB32008BC4AD /* ConsoleView.swift */,
			);
			name = UI;
			sourceTree = "<group>";
		};
		EBB3505D1A166E5E0046AD07 /* Utilities */ = {
			isa = PBXGroup;
			children = (
				EBB3505E1A166E690046AD07 /* Dictionary+Extensions.swift */,
				CD26ECC51A83CE1000E8EC3B /* Radian.swift */,
			);
			name = Utilities;
			sourceTree = "<group>";
		};
		EBC43D701A8191760075272A /* Bridged Types */ = {
			isa = PBXGroup;
			children = (
				EB453DB11A7AB116006F2A72 /* LayerBridge.swift */,
				EBC43D661A8042740075272A /* GeometryBridge.swift */,
				EBC43D5C1A7FF8920075272A /* BorderBridge.swift */,
				EBC43D611A8007320075272A /* ShadowBridge.swift */,
				EBC43D751A8198EA0075272A /* TunableBridge.swift */,
				6175CE2A1A7F1B71001E63CE /* ColorBridge.swift */,
				EBC43D7B1A81AF350075272A /* TimingBridge.swift */,
				EB6EA8561A83DEA2006839EF /* AnimationBridge.swift */,
				EBC43D631A8010770075272A /* ImageBridge.swift */,
				EBC43D7F1A81B5EB0075272A /* MathBridge.swift */,
				EB2A88531A82FD5900E3987F /* GestureBridge.swift */,
				EBC43D831A81BA360075272A /* HeartbeatBridge.swift */,
				EBC43D871A81C47A0075272A /* SoundBridge.swift */,
				96A9E9BE1A8A961B006A7754 /* VideoBridge.swift */,
				96A9E9C61A8A9728006A7754 /* VideoLayerBridge.swift */,
				96A9E9CA1A8AB58E006A7754 /* ParticleBridge.swift */,
				96D781B21A8BB5F900881501 /* ParticleEmitterBridge.swift */,
			);
			name = "Bridged Types";
			sourceTree = "<group>";
		};
		EBE3A75819DF79C400A77736 /* Supporting Files */ = {
			isa = PBXGroup;
			children = (
				EB12A84D1A19A71E0018C229 /* Prototope-Bridging-Header.h */,
				EBE3A75919DF79C400A77736 /* Info.plist */,
			);
			name = "Supporting Files";
			sourceTree = "<group>";
		};
/* End PBXGroup section */

/* Begin PBXHeadersBuildPhase section */
		EB453D8C1A7AB0B2006F2A72 /* Headers */ = {
			isa = PBXHeadersBuildPhase;
			buildActionMask = 2147483647;
			files = (
				EB453D941A7AB0B2006F2A72 /* PrototopeJSBridge.h in Headers */,
			);
			runOnlyForDeploymentPostprocessing = 0;
		};
		EBE3A75319DF79C400A77736 /* Headers */ = {
			isa = PBXHeadersBuildPhase;
			buildActionMask = 2147483647;
			files = (
				EB04E5CA1A6606D100FD1EE3 /* KFTunableSpec.h in Headers */,
			);
			runOnlyForDeploymentPostprocessing = 0;
		};
/* End PBXHeadersBuildPhase section */

/* Begin PBXNativeTarget section */
		EB1C2A6B19E4D19B000DC2C1 /* PrototopeTests */ = {
			isa = PBXNativeTarget;
			buildConfigurationList = EB1C2A7219E4D19B000DC2C1 /* Build configuration list for PBXNativeTarget "PrototopeTests" */;
			buildPhases = (
				EB1C2A6819E4D19B000DC2C1 /* Sources */,
				EB1C2A6919E4D19B000DC2C1 /* Frameworks */,
				EB1C2A6A19E4D19B000DC2C1 /* Resources */,
				EB1C2A7B19E4D2AF000DC2C1 /* CopyFiles */,
			);
			buildRules = (
			);
			dependencies = (
				EB1C2A7A19E4D1D2000DC2C1 /* PBXTargetDependency */,
			);
			name = PrototopeTests;
			productName = PrototopeTests;
			productReference = EB1C2A6C19E4D19B000DC2C1 /* PrototopeTests.xctest */;
			productType = "com.apple.product-type.bundle.unit-test";
		};
		EB306C0819DF77CC00113FA3 /* PrototopeTestApp */ = {
			isa = PBXNativeTarget;
			buildConfigurationList = EB306C2819DF77CD00113FA3 /* Build configuration list for PBXNativeTarget "PrototopeTestApp" */;
			buildPhases = (
				EB306C0519DF77CC00113FA3 /* Sources */,
				EB306C0619DF77CC00113FA3 /* Frameworks */,
				EB306C0719DF77CC00113FA3 /* Resources */,
				EBE3A77119DF79C400A77736 /* Embed Frameworks */,
			);
			buildRules = (
			);
			dependencies = (
				EBE3A76919DF79C400A77736 /* PBXTargetDependency */,
				EBE3A76D19DF79C400A77736 /* PBXTargetDependency */,
				EB453DA51A7AB0B2006F2A72 /* PBXTargetDependency */,
			);
			name = PrototopeTestApp;
			productName = Prototope;
			productReference = EB306C0919DF77CC00113FA3 /* PrototopeTestApp.app */;
			productType = "com.apple.product-type.application";
		};
		EB453D8E1A7AB0B2006F2A72 /* PrototopeJSBridge */ = {
			isa = PBXNativeTarget;
			buildConfigurationList = EB453DAF1A7AB0B2006F2A72 /* Build configuration list for PBXNativeTarget "PrototopeJSBridge" */;
			buildPhases = (
				EB453D8A1A7AB0B2006F2A72 /* Sources */,
				EB453D8B1A7AB0B2006F2A72 /* Frameworks */,
				EB453D8C1A7AB0B2006F2A72 /* Headers */,
				EB453D8D1A7AB0B2006F2A72 /* Resources */,
			);
			buildRules = (
			);
			dependencies = (
			);
			name = PrototopeJSBridge;
			productName = PrototopeJSBridge;
			productReference = EB453D8F1A7AB0B2006F2A72 /* PrototopeJSBridge.framework */;
			productType = "com.apple.product-type.framework";
		};
		EB453D981A7AB0B2006F2A72 /* PrototopeJSBridgeTests */ = {
			isa = PBXNativeTarget;
			buildConfigurationList = EB453DB01A7AB0B2006F2A72 /* Build configuration list for PBXNativeTarget "PrototopeJSBridgeTests" */;
			buildPhases = (
				EB453D951A7AB0B2006F2A72 /* Sources */,
				EB453D961A7AB0B2006F2A72 /* Frameworks */,
				EB453D971A7AB0B2006F2A72 /* Resources */,
			);
			buildRules = (
			);
			dependencies = (
				EB453D9C1A7AB0B2006F2A72 /* PBXTargetDependency */,
				EB453D9E1A7AB0B2006F2A72 /* PBXTargetDependency */,
			);
			name = PrototopeJSBridgeTests;
			productName = PrototopeJSBridgeTests;
			productReference = EB453D991A7AB0B2006F2A72 /* PrototopeJSBridgeTests.xctest */;
			productType = "com.apple.product-type.bundle.unit-test";
		};
		EB6BFB7F1A857326002B4E6A /* Protocaster */ = {
			isa = PBXNativeTarget;
			buildConfigurationList = EB6BFB991A857326002B4E6A /* Build configuration list for PBXNativeTarget "Protocaster" */;
			buildPhases = (
				EB6BFB7C1A857326002B4E6A /* Sources */,
				EB6BFB7D1A857326002B4E6A /* Frameworks */,
				EB6BFB7E1A857326002B4E6A /* Resources */,
				EB367CB61A8A90B80063EB86 /* Embed Frameworks */,
			);
			buildRules = (
			);
			dependencies = (
				EB367CA51A8A90B00063EB86 /* PBXTargetDependency */,
				EB367CB51A8A90B80063EB86 /* PBXTargetDependency */,
			);
			name = Protocaster;
			productName = Protocaster;
			productReference = EB6BFB801A857326002B4E6A /* Protocaster.app */;
			productType = "com.apple.product-type.application";
		};
		EB6BFB901A857326002B4E6A /* ProtocasterTests */ = {
			isa = PBXNativeTarget;
			buildConfigurationList = EB6BFB9C1A857326002B4E6A /* Build configuration list for PBXNativeTarget "ProtocasterTests" */;
			buildPhases = (
				EB6BFB8D1A857326002B4E6A /* Sources */,
				EB6BFB8E1A857326002B4E6A /* Frameworks */,
				EB6BFB8F1A857326002B4E6A /* Resources */,
			);
			buildRules = (
			);
			dependencies = (
				EB6BFB931A857326002B4E6A /* PBXTargetDependency */,
			);
			name = ProtocasterTests;
			productName = ProtocasterTests;
			productReference = EB6BFB911A857326002B4E6A /* ProtocasterTests.xctest */;
			productType = "com.apple.product-type.bundle.unit-test";
		};
		EB6BFBB41A857920002B4E6A /* Protoscope */ = {
			isa = PBXNativeTarget;
			buildConfigurationList = EB6BFBD11A857921002B4E6A /* Build configuration list for PBXNativeTarget "Protoscope" */;
			buildPhases = (
				EB6BFBB11A857920002B4E6A /* Sources */,
				EB6BFBB21A857920002B4E6A /* Frameworks */,
				EB6BFBB31A857920002B4E6A /* Resources */,
				EB7526D41A8A81DD00D5D187 /* Embed Frameworks */,
			);
			buildRules = (
			);
			dependencies = (
				EB05D2F61A894E4D00F4CFD4 /* PBXTargetDependency */,
				EB05D2A51A87F65E00F4CFD4 /* PBXTargetDependency */,
				EB05D2A71A87F65E00F4CFD4 /* PBXTargetDependency */,
				EB7526D31A8A81DD00D5D187 /* PBXTargetDependency */,
			);
			name = Protoscope;
			productName = Protoscope;
			productReference = EB6BFBB51A857920002B4E6A /* Protoscope.app */;
			productType = "com.apple.product-type.application";
		};
		EB6BFBC81A857921002B4E6A /* ProtoscopeTests */ = {
			isa = PBXNativeTarget;
			buildConfigurationList = EB6BFBD41A857921002B4E6A /* Build configuration list for PBXNativeTarget "ProtoscopeTests" */;
			buildPhases = (
				EB6BFBC51A857921002B4E6A /* Sources */,
				EB6BFBC61A857921002B4E6A /* Frameworks */,
				EB6BFBC71A857921002B4E6A /* Resources */,
			);
			buildRules = (
			);
			dependencies = (
				EB6BFBCB1A857921002B4E6A /* PBXTargetDependency */,
			);
			name = ProtoscopeTests;
			productName = ProtoscopeTests;
			productReference = EB6BFBC91A857921002B4E6A /* ProtoscopeTests.xctest */;
			productType = "com.apple.product-type.bundle.unit-test";
		};
		EBE3A75519DF79C400A77736 /* Prototope */ = {
			isa = PBXNativeTarget;
			buildConfigurationList = EBE3A76E19DF79C400A77736 /* Build configuration list for PBXNativeTarget "Prototope" */;
			buildPhases = (
				EBE3A75119DF79C400A77736 /* Sources */,
				EBE3A75219DF79C400A77736 /* Frameworks */,
				EBE3A75319DF79C400A77736 /* Headers */,
				EBE3A75419DF79C400A77736 /* Resources */,
			);
			buildRules = (
			);
			dependencies = (
				EB12A84B1A19A6BC0018C229 /* PBXTargetDependency */,
			);
			name = Prototope;
			productName = Prototope;
			productReference = EBE3A75619DF79C400A77736 /* Prototope.framework */;
			productType = "com.apple.product-type.framework";
		};
/* End PBXNativeTarget section */

/* Begin PBXProject section */
		EB306C0119DF77CC00113FA3 /* Project object */ = {
			isa = PBXProject;
			attributes = {
				LastUpgradeCheck = 0600;
				ORGANIZATIONNAME = "Khan Academy";
				TargetAttributes = {
					EB1C2A6B19E4D19B000DC2C1 = {
						CreatedOnToolsVersion = 6.0.1;
					};
					EB306C0819DF77CC00113FA3 = {
						CreatedOnToolsVersion = 6.0.1;
						DevelopmentTeam = K5T4H4978B;
					};
					EB453D8E1A7AB0B2006F2A72 = {
						CreatedOnToolsVersion = 6.1.1;
					};
					EB453D981A7AB0B2006F2A72 = {
						CreatedOnToolsVersion = 6.1.1;
						TestTargetID = EB306C0819DF77CC00113FA3;
					};
					EB6BFB7F1A857326002B4E6A = {
						CreatedOnToolsVersion = 6.1.1;
					};
					EB6BFB901A857326002B4E6A = {
						CreatedOnToolsVersion = 6.1.1;
						TestTargetID = EB6BFB7F1A857326002B4E6A;
					};
					EB6BFBB41A857920002B4E6A = {
						CreatedOnToolsVersion = 6.1.1;
					};
					EB6BFBC81A857921002B4E6A = {
						CreatedOnToolsVersion = 6.1.1;
						TestTargetID = EB6BFBB41A857920002B4E6A;
					};
					EBE3A75519DF79C400A77736 = {
						CreatedOnToolsVersion = 6.0.1;
					};
				};
			};
			buildConfigurationList = EB306C0419DF77CC00113FA3 /* Build configuration list for PBXProject "Prototope" */;
			compatibilityVersion = "Xcode 3.2";
			developmentRegion = English;
			hasScannedForEncodings = 0;
			knownRegions = (
				en,
				Base,
			);
			mainGroup = EB306C0019DF77CC00113FA3;
			productRefGroup = EB306C0A19DF77CC00113FA3 /* 🎁 Products */;
			projectDirPath = "";
			projectReferences = (
				{
					ProductGroup = EB6BFBA01A85746E002B4E6A /* Products */;
					ProjectRef = EB6BFB9F1A85746E002B4E6A /* DTBonjour.xcodeproj */;
				},
				{
					ProductGroup = EB12A83C1A19A6AC0018C229 /* Products */;
					ProjectRef = EB12A83B1A19A6AC0018C229 /* pop.xcodeproj */;
				},
				{
					ProductGroup = EB05D2C71A894C2A00F4CFD4 /* Products */;
					ProjectRef = EB05D2C61A894C2A00F4CFD4 /* swiftz.xcodeproj */;
				},
				{
					ProductGroup = EB05D2DE1A894E3500F4CFD4 /* Products */;
					ProjectRef = EB05D2DD1A894E3500F4CFD4 /* swiftz_core.xcodeproj */;
				},
			);
			projectRoot = "";
			targets = (
				EBE3A75519DF79C400A77736 /* Prototope */,
				EB306C0819DF77CC00113FA3 /* PrototopeTestApp */,
				EB1C2A6B19E4D19B000DC2C1 /* PrototopeTests */,
				EB453D8E1A7AB0B2006F2A72 /* PrototopeJSBridge */,
				EB453D981A7AB0B2006F2A72 /* PrototopeJSBridgeTests */,
				EB6BFB7F1A857326002B4E6A /* Protocaster */,
				EB6BFB901A857326002B4E6A /* ProtocasterTests */,
				EB6BFBB41A857920002B4E6A /* Protoscope */,
				EB6BFBC81A857921002B4E6A /* ProtoscopeTests */,
			);
		};
/* End PBXProject section */

/* Begin PBXReferenceProxy section */
<<<<<<< HEAD
		EB05D2CE1A894C2A00F4CFD4 /* swiftz.framework */ = {
			isa = PBXReferenceProxy;
			fileType = wrapper.framework;
			path = swiftz.framework;
			remoteRef = EB05D2CD1A894C2A00F4CFD4 /* PBXContainerItemProxy */;
			sourceTree = BUILT_PRODUCTS_DIR;
		};
		EB05D2D01A894C2A00F4CFD4 /* swiftzTests.xctest */ = {
			isa = PBXReferenceProxy;
			fileType = wrapper.cfbundle;
			path = swiftzTests.xctest;
			remoteRef = EB05D2CF1A894C2A00F4CFD4 /* PBXContainerItemProxy */;
			sourceTree = BUILT_PRODUCTS_DIR;
		};
		EB05D2D21A894C2A00F4CFD4 /* swiftz.framework */ = {
			isa = PBXReferenceProxy;
			fileType = wrapper.framework;
			path = swiftz.framework;
			remoteRef = EB05D2D11A894C2A00F4CFD4 /* PBXContainerItemProxy */;
			sourceTree = BUILT_PRODUCTS_DIR;
		};
		EB05D2D41A894C2A00F4CFD4 /* swiftz_iosTests.xctest */ = {
			isa = PBXReferenceProxy;
			fileType = wrapper.cfbundle;
			path = swiftz_iosTests.xctest;
			remoteRef = EB05D2D31A894C2A00F4CFD4 /* PBXContainerItemProxy */;
			sourceTree = BUILT_PRODUCTS_DIR;
		};
		EB05D2EE1A894E3500F4CFD4 /* swiftz_core.framework */ = {
			isa = PBXReferenceProxy;
			fileType = wrapper.framework;
			path = swiftz_core.framework;
			remoteRef = EB05D2ED1A894E3500F4CFD4 /* PBXContainerItemProxy */;
			sourceTree = BUILT_PRODUCTS_DIR;
		};
		EB05D2F01A894E3500F4CFD4 /* swiftz_coreTests.xctest */ = {
			isa = PBXReferenceProxy;
			fileType = wrapper.cfbundle;
			path = swiftz_coreTests.xctest;
			remoteRef = EB05D2EF1A894E3500F4CFD4 /* PBXContainerItemProxy */;
			sourceTree = BUILT_PRODUCTS_DIR;
		};
		EB05D2F21A894E3500F4CFD4 /* swiftz_core.framework */ = {
			isa = PBXReferenceProxy;
			fileType = wrapper.framework;
			path = swiftz_core.framework;
			remoteRef = EB05D2F11A894E3500F4CFD4 /* PBXContainerItemProxy */;
			sourceTree = BUILT_PRODUCTS_DIR;
		};
		EB05D2F41A894E3500F4CFD4 /* swiftz_core_iosTests.xctest */ = {
			isa = PBXReferenceProxy;
			fileType = wrapper.cfbundle;
			path = swiftz_core_iosTests.xctest;
			remoteRef = EB05D2F31A894E3500F4CFD4 /* PBXContainerItemProxy */;
=======
		96A9E9C51A8A961C006A7754 /* pop.framework */ = {
			isa = PBXReferenceProxy;
			fileType = wrapper.framework;
			path = pop.framework;
			remoteRef = 96A9E9C41A8A961C006A7754 /* PBXContainerItemProxy */;
>>>>>>> a727a6d4
			sourceTree = BUILT_PRODUCTS_DIR;
		};
		EB12A8431A19A6AC0018C229 /* libpop.a */ = {
			isa = PBXReferenceProxy;
			fileType = archive.ar;
			path = libpop.a;
			remoteRef = EB12A8421A19A6AC0018C229 /* PBXContainerItemProxy */;
			sourceTree = BUILT_PRODUCTS_DIR;
		};
		EB12A8451A19A6AC0018C229 /* pop.framework */ = {
			isa = PBXReferenceProxy;
			fileType = wrapper.framework;
			path = pop.framework;
			remoteRef = EB12A8441A19A6AC0018C229 /* PBXContainerItemProxy */;
			sourceTree = BUILT_PRODUCTS_DIR;
		};
		EB12A8471A19A6AC0018C229 /* pop-tests.xctest */ = {
			isa = PBXReferenceProxy;
			fileType = wrapper.cfbundle;
			path = "pop-tests.xctest";
			remoteRef = EB12A8461A19A6AC0018C229 /* PBXContainerItemProxy */;
			sourceTree = BUILT_PRODUCTS_DIR;
		};
		EB12A8491A19A6AC0018C229 /* pop-tests-osx.xctest */ = {
			isa = PBXReferenceProxy;
			fileType = wrapper.cfbundle;
			path = "pop-tests-osx.xctest";
			remoteRef = EB12A8481A19A6AC0018C229 /* PBXContainerItemProxy */;
			sourceTree = BUILT_PRODUCTS_DIR;
		};
		EB6BFBA61A85746E002B4E6A /* libDTBonjour_iOS.a */ = {
			isa = PBXReferenceProxy;
			fileType = archive.ar;
			path = libDTBonjour_iOS.a;
			remoteRef = EB6BFBA51A85746E002B4E6A /* PBXContainerItemProxy */;
			sourceTree = BUILT_PRODUCTS_DIR;
		};
		EB6BFBA81A85746E002B4E6A /* libDTBonjour_Mac.a */ = {
			isa = PBXReferenceProxy;
			fileType = archive.ar;
			path = libDTBonjour_Mac.a;
			remoteRef = EB6BFBA71A85746E002B4E6A /* PBXContainerItemProxy */;
			sourceTree = BUILT_PRODUCTS_DIR;
		};
		EB7526B61A8A7FDF00D5D187 /* pop.framework */ = {
			isa = PBXReferenceProxy;
			fileType = wrapper.framework;
			path = pop.framework;
			remoteRef = EB7526B51A8A7FDF00D5D187 /* PBXContainerItemProxy */;
			sourceTree = BUILT_PRODUCTS_DIR;
		};
/* End PBXReferenceProxy section */

/* Begin PBXResourcesBuildPhase section */
		EB1C2A6A19E4D19B000DC2C1 /* Resources */ = {
			isa = PBXResourcesBuildPhase;
			buildActionMask = 2147483647;
			files = (
			);
			runOnlyForDeploymentPostprocessing = 0;
		};
		EB306C0719DF77CC00113FA3 /* Resources */ = {
			isa = PBXResourcesBuildPhase;
			buildActionMask = 2147483647;
			files = (
				EBA8371E1A1DB6E300D23C9D /* Glass.aiff in Resources */,
				96A9E9C91A8AA6DD006A7754 /* countdown.mp4 in Resources */,
				753E20E81A84A12100E30460 /* JSTest.js in Resources */,
				EB306C1419DF77CD00113FA3 /* Main.storyboard in Resources */,
				EB306C1919DF77CD00113FA3 /* LaunchScreen.xib in Resources */,
				EB306C1619DF77CD00113FA3 /* Images.xcassets in Resources */,
			);
			runOnlyForDeploymentPostprocessing = 0;
		};
		EB453D8D1A7AB0B2006F2A72 /* Resources */ = {
			isa = PBXResourcesBuildPhase;
			buildActionMask = 2147483647;
			files = (
			);
			runOnlyForDeploymentPostprocessing = 0;
		};
		EB453D971A7AB0B2006F2A72 /* Resources */ = {
			isa = PBXResourcesBuildPhase;
			buildActionMask = 2147483647;
			files = (
			);
			runOnlyForDeploymentPostprocessing = 0;
		};
		EB6BFB7E1A857326002B4E6A /* Resources */ = {
			isa = PBXResourcesBuildPhase;
			buildActionMask = 2147483647;
			files = (
				EB6BFB891A857326002B4E6A /* Images.xcassets in Resources */,
				EB6BFB8C1A857326002B4E6A /* Main.storyboard in Resources */,
			);
			runOnlyForDeploymentPostprocessing = 0;
		};
		EB6BFB8F1A857326002B4E6A /* Resources */ = {
			isa = PBXResourcesBuildPhase;
			buildActionMask = 2147483647;
			files = (
			);
			runOnlyForDeploymentPostprocessing = 0;
		};
		EB6BFBB31A857920002B4E6A /* Resources */ = {
			isa = PBXResourcesBuildPhase;
			buildActionMask = 2147483647;
			files = (
				EB6BFBC41A857921002B4E6A /* LaunchScreen.xib in Resources */,
				EB6BFBC11A857921002B4E6A /* Images.xcassets in Resources */,
			);
			runOnlyForDeploymentPostprocessing = 0;
		};
		EB6BFBC71A857921002B4E6A /* Resources */ = {
			isa = PBXResourcesBuildPhase;
			buildActionMask = 2147483647;
			files = (
			);
			runOnlyForDeploymentPostprocessing = 0;
		};
		EBE3A75419DF79C400A77736 /* Resources */ = {
			isa = PBXResourcesBuildPhase;
			buildActionMask = 2147483647;
			files = (
			);
			runOnlyForDeploymentPostprocessing = 0;
		};
/* End PBXResourcesBuildPhase section */

/* Begin PBXSourcesBuildPhase section */
		EB1C2A6819E4D19B000DC2C1 /* Sources */ = {
			isa = PBXSourcesBuildPhase;
			buildActionMask = 2147483647;
			files = (
				EB1C2A7719E4D1AC000DC2C1 /* ViewTests.swift in Sources */,
				EBB565DF19F07A2900D93DE3 /* GeometryTests.swift in Sources */,
				EBB565DD19F0774F00D93DE3 /* MathTests.swift in Sources */,
			);
			runOnlyForDeploymentPostprocessing = 0;
		};
		EB306C0519DF77CC00113FA3 /* Sources */ = {
			isa = PBXSourcesBuildPhase;
			buildActionMask = 2147483647;
			files = (
				EB306C1119DF77CC00113FA3 /* ViewController.swift in Sources */,
				EB306C0F19DF77CC00113FA3 /* AppDelegate.swift in Sources */,
				EB2D4BC91A7C9089005A67EE /* JSTest.swift in Sources */,
			);
			runOnlyForDeploymentPostprocessing = 0;
		};
		EB453D8A1A7AB0B2006F2A72 /* Sources */ = {
			isa = PBXSourcesBuildPhase;
			buildActionMask = 2147483647;
			files = (
				EBC43D5D1A7FF8920075272A /* BorderBridge.swift in Sources */,
				EBC43D761A8198EA0075272A /* TunableBridge.swift in Sources */,
				6175CE2B1A7F1B71001E63CE /* ColorBridge.swift in Sources */,
				6175CE291A7F1B01001E63CE /* BridgeType.swift in Sources */,
				96A9E9C71A8A9728006A7754 /* VideoLayerBridge.swift in Sources */,
				EBC43D881A81C47A0075272A /* SoundBridge.swift in Sources */,
				EBC43D781A81999B0075272A /* JSContext+BridgingExtensions.swift in Sources */,
				96A9E9CB1A8AB58E006A7754 /* ParticleBridge.swift in Sources */,
				EBC43D621A8007320075272A /* ShadowBridge.swift in Sources */,
				96D781B31A8BB5F900881501 /* ParticleEmitterBridge.swift in Sources */,
				EBC43D641A8010770075272A /* ImageBridge.swift in Sources */,
				EBC43D6F1A81916E0075272A /* Context.swift in Sources */,
				EBC43D671A8042740075272A /* GeometryBridge.swift in Sources */,
				EBC43D841A81BA360075272A /* HeartbeatBridge.swift in Sources */,
				EB2A88541A82FD5900E3987F /* GestureBridge.swift in Sources */,
				EB453DB21A7AB116006F2A72 /* LayerBridge.swift in Sources */,
				EB6EA8571A83DEA2006839EF /* AnimationBridge.swift in Sources */,
				EBC43D801A81B5EB0075272A /* MathBridge.swift in Sources */,
				96A9E9BF1A8A961B006A7754 /* VideoBridge.swift in Sources */,
				EBC43D7C1A81AF350075272A /* TimingBridge.swift in Sources */,
			);
			runOnlyForDeploymentPostprocessing = 0;
		};
		EB453D951A7AB0B2006F2A72 /* Sources */ = {
			isa = PBXSourcesBuildPhase;
			buildActionMask = 2147483647;
			files = (
				EBC43D721A8195600075272A /* GeometryBridgeTests.swift in Sources */,
				EBC43D861A81BBC30075272A /* HeartbeatBridgeTests.swift in Sources */,
				EBC43D7A1A81AC020075272A /* TunableBridgeTests.swift in Sources */,
				EB2A88591A83008000E3987F /* GestureBridgeTests.swift in Sources */,
				EBC43D7E1A81B0FB0075272A /* TimingBridgeTests.swift in Sources */,
				EBC43D741A81959B0075272A /* JSBridgeTestCase.swift in Sources */,
				EBC43D821A81B7040075272A /* MathBridgeTests.swift in Sources */,
			);
			runOnlyForDeploymentPostprocessing = 0;
		};
		EB6BFB7C1A857326002B4E6A /* Sources */ = {
			isa = PBXSourcesBuildPhase;
			buildActionMask = 2147483647;
			files = (
				EB6BFBDE1A8581E6002B4E6A /* Protorope.swift in Sources */,
				EB7526C21A8A804000D5D187 /* ArrayExt.swift in Sources */,
				EBC00DA11A86C720008D4FF5 /* URLMonitor.swift in Sources */,
				EB7526BF1A8A803400D5D187 /* DictionaryExt.swift in Sources */,
				EB7526C81A8A804F00D5D187 /* NSArrayExt.swift in Sources */,
				EB05D2C51A894A9200F4CFD4 /* Prototype.swift in Sources */,
				EB7526C51A8A804A00D5D187 /* NSDictionaryExt.swift in Sources */,
				EB6BFBB01A85763F002B4E6A /* ProtoscopeScanner.swift in Sources */,
				EB05D2B01A8946AA00F4CFD4 /* Message.swift in Sources */,
				EB6BFB871A857326002B4E6A /* ViewController.swift in Sources */,
				EB6BFB851A857326002B4E6A /* AppDelegate.swift in Sources */,
				EB7526BC1A8A7FF300D5D187 /* JSON.swift in Sources */,
			);
			runOnlyForDeploymentPostprocessing = 0;
		};
		EB6BFB8D1A857326002B4E6A /* Sources */ = {
			isa = PBXSourcesBuildPhase;
			buildActionMask = 2147483647;
			files = (
				EB6BFB981A857326002B4E6A /* ProtocasterTests.swift in Sources */,
			);
			runOnlyForDeploymentPostprocessing = 0;
		};
		EB6BFBB11A857920002B4E6A /* Sources */ = {
			isa = PBXSourcesBuildPhase;
			buildActionMask = 2147483647;
			files = (
				EBA049B11A8AFC87008BC4AD /* ExceptionView.swift in Sources */,
				EB75AE421A86F62300742127 /* StatusViewController.swift in Sources */,
				EBA049C21A8BCCB0008BC4AD /* ExceptionViewController.swift in Sources */,
				EB05D2C41A894A9200F4CFD4 /* Prototype.swift in Sources */,
				EB75AE451A86FA5100742127 /* SceneViewController.swift in Sources */,
				EBA049C01A8BCB32008BC4AD /* ConsoleView.swift in Sources */,
				EB7526BD1A8A7FF300D5D187 /* JSON.swift in Sources */,
				EB6BFBDF1A8581E6002B4E6A /* Protorope.swift in Sources */,
				EB7526C61A8A804A00D5D187 /* NSDictionaryExt.swift in Sources */,
				EB7526C31A8A804100D5D187 /* ArrayExt.swift in Sources */,
				EB05D2A81A87F67100F4CFD4 /* SessionInteractor.swift in Sources */,
				EB6BFBD81A858153002B4E6A /* ProtoscopeServer.swift in Sources */,
				EB75AE401A86F5A200742127 /* RootViewController.swift in Sources */,
				EB7526C01A8A803400D5D187 /* DictionaryExt.swift in Sources */,
				EB75AE3E1A86F1FD00742127 /* StatusView.swift in Sources */,
				EB7526C91A8A804F00D5D187 /* NSArrayExt.swift in Sources */,
				EB05D2B11A8946AA00F4CFD4 /* Message.swift in Sources */,
				EB6BFBBA1A857921002B4E6A /* AppDelegate.swift in Sources */,
				EB75AE3C1A86F1B400742127 /* Style.swift in Sources */,
			);
			runOnlyForDeploymentPostprocessing = 0;
		};
		EB6BFBC51A857921002B4E6A /* Sources */ = {
			isa = PBXSourcesBuildPhase;
			buildActionMask = 2147483647;
			files = (
				EB6BFBD01A857921002B4E6A /* ProtoscopeTests.swift in Sources */,
			);
			runOnlyForDeploymentPostprocessing = 0;
		};
		EBE3A75119DF79C400A77736 /* Sources */ = {
			isa = PBXSourcesBuildPhase;
			buildActionMask = 2147483647;
			files = (
				EBE3A77519DF79E900A77736 /* Layer.swift in Sources */,
				CD11D82B1A815AD3004F1197 /* Particle.swift in Sources */,
				CD3F93A01A852AF500B964FC /* ParticlePreset.swift in Sources */,
				CD26ECCB1A83FECC00E8EC3B /* ParticleEmitter.swift in Sources */,
				EB8BC1CA1A2CE7B5005E799C /* Border.swift in Sources */,
				EB04E5CC1A6606D100FD1EE3 /* TunableSpec.swift in Sources */,
				EB04E5D21A6606DE00FD1EE3 /* Tunable.swift in Sources */,
				9699331E1A89597F0036684E /* Video.swift in Sources */,
				EBA8371C1A1DB51000D23C9D /* Sound.swift in Sources */,
				EB50FA1219F04A07007A3C32 /* Image.swift in Sources */,
				EBB3505F1A166E690046AD07 /* Dictionary+Extensions.swift in Sources */,
				EB05D2AA1A8823F200F4CFD4 /* Environment.swift in Sources */,
				EBABE67D19E4AEF100483EEF /* Geometry.swift in Sources */,
				EBB565DB19F074B000D93DE3 /* Math.swift in Sources */,
				CD26ECC61A83CE1000E8EC3B /* Radian.swift in Sources */,
				EB04E5CB1A6606D100FD1EE3 /* KFTunableSpec.m in Sources */,
				EB1C2A6519E4B534000DC2C1 /* Color.swift in Sources */,
				EBF59A941A2E2B5000AB8C67 /* Shadow.swift in Sources */,
				EBA837171A1DADDF00D23C9D /* Heartbeat.swift in Sources */,
				EBE17A0819E65E5500C308E5 /* Animation.swift in Sources */,
				EBE17A0619E65D1B00C308E5 /* Timing.swift in Sources */,
				969933191A8950490036684E /* VideoLayer.swift in Sources */,
				EBBA431719F45186000B81BE /* Gesture.swift in Sources */,
			);
			runOnlyForDeploymentPostprocessing = 0;
		};
/* End PBXSourcesBuildPhase section */

/* Begin PBXTargetDependency section */
		EB05D2A51A87F65E00F4CFD4 /* PBXTargetDependency */ = {
			isa = PBXTargetDependency;
			target = EBE3A75519DF79C400A77736 /* Prototope */;
			targetProxy = EB05D2A41A87F65E00F4CFD4 /* PBXContainerItemProxy */;
		};
		EB05D2A71A87F65E00F4CFD4 /* PBXTargetDependency */ = {
			isa = PBXTargetDependency;
			target = EB453D8E1A7AB0B2006F2A72 /* PrototopeJSBridge */;
			targetProxy = EB05D2A61A87F65E00F4CFD4 /* PBXContainerItemProxy */;
		};
		EB05D2F61A894E4D00F4CFD4 /* PBXTargetDependency */ = {
			isa = PBXTargetDependency;
			name = swiftz_core_ios;
			targetProxy = EB05D2F51A894E4D00F4CFD4 /* PBXContainerItemProxy */;
		};
		EB12A84B1A19A6BC0018C229 /* PBXTargetDependency */ = {
			isa = PBXTargetDependency;
			name = pop;
			targetProxy = EB12A84A1A19A6BC0018C229 /* PBXContainerItemProxy */;
		};
		EB1C2A7A19E4D1D2000DC2C1 /* PBXTargetDependency */ = {
			isa = PBXTargetDependency;
			target = EBE3A75519DF79C400A77736 /* Prototope */;
			targetProxy = EB1C2A7919E4D1D2000DC2C1 /* PBXContainerItemProxy */;
		};
		EB367CA51A8A90B00063EB86 /* PBXTargetDependency */ = {
			isa = PBXTargetDependency;
			name = swiftz_core;
			targetProxy = EB367CA41A8A90B00063EB86 /* PBXContainerItemProxy */;
		};
		EB367CB51A8A90B80063EB86 /* PBXTargetDependency */ = {
			isa = PBXTargetDependency;
			name = swiftz_core;
			targetProxy = EB367CB41A8A90B80063EB86 /* PBXContainerItemProxy */;
		};
		EB453D9C1A7AB0B2006F2A72 /* PBXTargetDependency */ = {
			isa = PBXTargetDependency;
			target = EB453D8E1A7AB0B2006F2A72 /* PrototopeJSBridge */;
			targetProxy = EB453D9B1A7AB0B2006F2A72 /* PBXContainerItemProxy */;
		};
		EB453D9E1A7AB0B2006F2A72 /* PBXTargetDependency */ = {
			isa = PBXTargetDependency;
			target = EB306C0819DF77CC00113FA3 /* PrototopeTestApp */;
			targetProxy = EB453D9D1A7AB0B2006F2A72 /* PBXContainerItemProxy */;
		};
		EB453DA51A7AB0B2006F2A72 /* PBXTargetDependency */ = {
			isa = PBXTargetDependency;
			target = EB453D8E1A7AB0B2006F2A72 /* PrototopeJSBridge */;
			targetProxy = EB453DA41A7AB0B2006F2A72 /* PBXContainerItemProxy */;
		};
		EB6BFB931A857326002B4E6A /* PBXTargetDependency */ = {
			isa = PBXTargetDependency;
			target = EB6BFB7F1A857326002B4E6A /* Protocaster */;
			targetProxy = EB6BFB921A857326002B4E6A /* PBXContainerItemProxy */;
		};
		EB6BFBCB1A857921002B4E6A /* PBXTargetDependency */ = {
			isa = PBXTargetDependency;
			target = EB6BFBB41A857920002B4E6A /* Protoscope */;
			targetProxy = EB6BFBCA1A857921002B4E6A /* PBXContainerItemProxy */;
		};
		EB7526D31A8A81DD00D5D187 /* PBXTargetDependency */ = {
			isa = PBXTargetDependency;
			name = swiftz_core_ios;
			targetProxy = EB7526D21A8A81DD00D5D187 /* PBXContainerItemProxy */;
		};
		EBE3A76919DF79C400A77736 /* PBXTargetDependency */ = {
			isa = PBXTargetDependency;
			target = EBE3A75519DF79C400A77736 /* Prototope */;
			targetProxy = EBE3A76819DF79C400A77736 /* PBXContainerItemProxy */;
		};
		EBE3A76D19DF79C400A77736 /* PBXTargetDependency */ = {
			isa = PBXTargetDependency;
			target = EBE3A75519DF79C400A77736 /* Prototope */;
			targetProxy = EBE3A76C19DF79C400A77736 /* PBXContainerItemProxy */;
		};
/* End PBXTargetDependency section */

/* Begin PBXVariantGroup section */
		EB306C1219DF77CD00113FA3 /* Main.storyboard */ = {
			isa = PBXVariantGroup;
			children = (
				EB306C1319DF77CD00113FA3 /* Base */,
			);
			name = Main.storyboard;
			sourceTree = "<group>";
		};
		EB306C1719DF77CD00113FA3 /* LaunchScreen.xib */ = {
			isa = PBXVariantGroup;
			children = (
				EB306C1819DF77CD00113FA3 /* Base */,
			);
			name = LaunchScreen.xib;
			sourceTree = "<group>";
		};
		EB6BFB8A1A857326002B4E6A /* Main.storyboard */ = {
			isa = PBXVariantGroup;
			children = (
				EB6BFB8B1A857326002B4E6A /* Base */,
			);
			name = Main.storyboard;
			sourceTree = "<group>";
		};
		EB6BFBC21A857921002B4E6A /* LaunchScreen.xib */ = {
			isa = PBXVariantGroup;
			children = (
				EB6BFBC31A857921002B4E6A /* Base */,
			);
			name = LaunchScreen.xib;
			sourceTree = "<group>";
		};
/* End PBXVariantGroup section */

/* Begin XCBuildConfiguration section */
		EB1C2A7319E4D19B000DC2C1 /* Debug */ = {
			isa = XCBuildConfiguration;
			buildSettings = {
				CLANG_ENABLE_MODULES = YES;
				FRAMEWORK_SEARCH_PATHS = (
					"$(SDKROOT)/Developer/Library/Frameworks",
					"$(inherited)",
				);
				GCC_PREPROCESSOR_DEFINITIONS = (
					"DEBUG=1",
					"$(inherited)",
				);
				INFOPLIST_FILE = PrototopeTests/Info.plist;
				LD_RUNPATH_SEARCH_PATHS = "$(inherited) @executable_path/Frameworks @loader_path/Frameworks";
				PRODUCT_NAME = "$(TARGET_NAME)";
				SWIFT_OBJC_BRIDGING_HEADER = "PrototopeTests/PrototopeTests-Bridging-Header.h";
				SWIFT_OPTIMIZATION_LEVEL = "-Onone";
			};
			name = Debug;
		};
		EB1C2A7419E4D19B000DC2C1 /* Release */ = {
			isa = XCBuildConfiguration;
			buildSettings = {
				CLANG_ENABLE_MODULES = YES;
				FRAMEWORK_SEARCH_PATHS = (
					"$(SDKROOT)/Developer/Library/Frameworks",
					"$(inherited)",
				);
				INFOPLIST_FILE = PrototopeTests/Info.plist;
				LD_RUNPATH_SEARCH_PATHS = "$(inherited) @executable_path/Frameworks @loader_path/Frameworks";
				PRODUCT_NAME = "$(TARGET_NAME)";
				SWIFT_OBJC_BRIDGING_HEADER = "PrototopeTests/PrototopeTests-Bridging-Header.h";
			};
			name = Release;
		};
		EB306C2619DF77CD00113FA3 /* Debug */ = {
			isa = XCBuildConfiguration;
			buildSettings = {
				ALWAYS_SEARCH_USER_PATHS = NO;
				CLANG_CXX_LANGUAGE_STANDARD = "gnu++0x";
				CLANG_CXX_LIBRARY = "libc++";
				CLANG_ENABLE_MODULES = YES;
				CLANG_ENABLE_OBJC_ARC = YES;
				CLANG_WARN_BOOL_CONVERSION = YES;
				CLANG_WARN_CONSTANT_CONVERSION = YES;
				CLANG_WARN_DIRECT_OBJC_ISA_USAGE = YES_ERROR;
				CLANG_WARN_EMPTY_BODY = YES;
				CLANG_WARN_ENUM_CONVERSION = YES;
				CLANG_WARN_INT_CONVERSION = YES;
				CLANG_WARN_OBJC_ROOT_CLASS = YES_ERROR;
				CLANG_WARN_UNREACHABLE_CODE = YES;
				CLANG_WARN__DUPLICATE_METHOD_MATCH = YES;
				"CODE_SIGN_IDENTITY[sdk=iphoneos*]" = "iPhone Developer";
				COPY_PHASE_STRIP = NO;
				ENABLE_STRICT_OBJC_MSGSEND = YES;
				GCC_C_LANGUAGE_STANDARD = gnu99;
				GCC_DYNAMIC_NO_PIC = NO;
				GCC_OPTIMIZATION_LEVEL = 0;
				GCC_PREPROCESSOR_DEFINITIONS = (
					"DEBUG=1",
					"$(inherited)",
				);
				GCC_SYMBOLS_PRIVATE_EXTERN = NO;
				GCC_WARN_64_TO_32_BIT_CONVERSION = YES;
				GCC_WARN_ABOUT_RETURN_TYPE = YES_ERROR;
				GCC_WARN_UNDECLARED_SELECTOR = YES;
				GCC_WARN_UNINITIALIZED_AUTOS = YES_AGGRESSIVE;
				GCC_WARN_UNUSED_FUNCTION = YES;
				GCC_WARN_UNUSED_VARIABLE = YES;
				HEADER_SEARCH_PATHS = (
					"$(inherited)",
					/Applications/Xcode.app/Contents/Developer/Toolchains/XcodeDefault.xctoolchain/usr/include,
					"ThirdParty/**",
				);
				IPHONEOS_DEPLOYMENT_TARGET = 8.0;
				MTL_ENABLE_DEBUG_INFO = YES;
				ONLY_ACTIVE_ARCH = YES;
				SDKROOT = iphoneos;
				SWIFT_OPTIMIZATION_LEVEL = "-Onone";
				TARGETED_DEVICE_FAMILY = 2;
			};
			name = Debug;
		};
		EB306C2719DF77CD00113FA3 /* Release */ = {
			isa = XCBuildConfiguration;
			buildSettings = {
				ALWAYS_SEARCH_USER_PATHS = NO;
				CLANG_CXX_LANGUAGE_STANDARD = "gnu++0x";
				CLANG_CXX_LIBRARY = "libc++";
				CLANG_ENABLE_MODULES = YES;
				CLANG_ENABLE_OBJC_ARC = YES;
				CLANG_WARN_BOOL_CONVERSION = YES;
				CLANG_WARN_CONSTANT_CONVERSION = YES;
				CLANG_WARN_DIRECT_OBJC_ISA_USAGE = YES_ERROR;
				CLANG_WARN_EMPTY_BODY = YES;
				CLANG_WARN_ENUM_CONVERSION = YES;
				CLANG_WARN_INT_CONVERSION = YES;
				CLANG_WARN_OBJC_ROOT_CLASS = YES_ERROR;
				CLANG_WARN_UNREACHABLE_CODE = YES;
				CLANG_WARN__DUPLICATE_METHOD_MATCH = YES;
				"CODE_SIGN_IDENTITY[sdk=iphoneos*]" = "iPhone Developer";
				COPY_PHASE_STRIP = YES;
				ENABLE_NS_ASSERTIONS = NO;
				ENABLE_STRICT_OBJC_MSGSEND = YES;
				GCC_C_LANGUAGE_STANDARD = gnu99;
				GCC_WARN_64_TO_32_BIT_CONVERSION = YES;
				GCC_WARN_ABOUT_RETURN_TYPE = YES_ERROR;
				GCC_WARN_UNDECLARED_SELECTOR = YES;
				GCC_WARN_UNINITIALIZED_AUTOS = YES_AGGRESSIVE;
				GCC_WARN_UNUSED_FUNCTION = YES;
				GCC_WARN_UNUSED_VARIABLE = YES;
				HEADER_SEARCH_PATHS = (
					"$(inherited)",
					/Applications/Xcode.app/Contents/Developer/Toolchains/XcodeDefault.xctoolchain/usr/include,
					"ThirdParty/**",
				);
				IPHONEOS_DEPLOYMENT_TARGET = 8.0;
				MTL_ENABLE_DEBUG_INFO = NO;
				SDKROOT = iphoneos;
				TARGETED_DEVICE_FAMILY = 2;
				VALIDATE_PRODUCT = YES;
			};
			name = Release;
		};
		EB306C2919DF77CD00113FA3 /* Debug */ = {
			isa = XCBuildConfiguration;
			buildSettings = {
				ASSETCATALOG_COMPILER_APPICON_NAME = AppIcon;
				CODE_SIGN_IDENTITY = "iPhone Developer";
				"CODE_SIGN_IDENTITY[sdk=iphoneos*]" = "iPhone Developer";
				HEADER_SEARCH_PATHS = (
					"$(inherited)",
					/Applications/Xcode.app/Contents/Developer/Toolchains/XcodeDefault.xctoolchain/usr/include,
					"ThirdParty/**",
				);
				INFOPLIST_FILE = PrototopeTestApp/Info.plist;
				IPHONEOS_DEPLOYMENT_TARGET = 8.1;
				LD_RUNPATH_SEARCH_PATHS = "$(inherited) @executable_path/Frameworks";
				PRODUCT_NAME = "$(TARGET_NAME)";
				PROVISIONING_PROFILE = "";
			};
			name = Debug;
		};
		EB306C2A19DF77CD00113FA3 /* Release */ = {
			isa = XCBuildConfiguration;
			buildSettings = {
				ASSETCATALOG_COMPILER_APPICON_NAME = AppIcon;
				CODE_SIGN_IDENTITY = "iPhone Developer";
				"CODE_SIGN_IDENTITY[sdk=iphoneos*]" = "iPhone Developer";
				HEADER_SEARCH_PATHS = (
					"$(inherited)",
					/Applications/Xcode.app/Contents/Developer/Toolchains/XcodeDefault.xctoolchain/usr/include,
					"ThirdParty/**",
				);
				INFOPLIST_FILE = PrototopeTestApp/Info.plist;
				IPHONEOS_DEPLOYMENT_TARGET = 8.1;
				LD_RUNPATH_SEARCH_PATHS = "$(inherited) @executable_path/Frameworks";
				PRODUCT_NAME = "$(TARGET_NAME)";
				PROVISIONING_PROFILE = "";
			};
			name = Release;
		};
		EB453DA81A7AB0B2006F2A72 /* Debug */ = {
			isa = XCBuildConfiguration;
			buildSettings = {
				CLANG_ENABLE_MODULES = YES;
				CODE_SIGN_IDENTITY = "iPhone Developer";
				"CODE_SIGN_IDENTITY[sdk=iphoneos*]" = "iPhone Developer";
				CURRENT_PROJECT_VERSION = 1;
				DEFINES_MODULE = YES;
				DYLIB_COMPATIBILITY_VERSION = 1;
				DYLIB_CURRENT_VERSION = 1;
				DYLIB_INSTALL_NAME_BASE = "@rpath";
				GCC_PREPROCESSOR_DEFINITIONS = (
					"DEBUG=1",
					"$(inherited)",
				);
				INFOPLIST_FILE = PrototopeJSBridge/Info.plist;
				INSTALL_PATH = "$(LOCAL_LIBRARY_DIR)/Frameworks";
				IPHONEOS_DEPLOYMENT_TARGET = 8.1;
				LD_RUNPATH_SEARCH_PATHS = "$(inherited) @executable_path/Frameworks @loader_path/Frameworks";
				PRODUCT_NAME = "$(TARGET_NAME)";
				SKIP_INSTALL = YES;
				SWIFT_OPTIMIZATION_LEVEL = "-Onone";
				TARGETED_DEVICE_FAMILY = "1,2";
				VERSIONING_SYSTEM = "apple-generic";
				VERSION_INFO_PREFIX = "";
			};
			name = Debug;
		};
		EB453DA91A7AB0B2006F2A72 /* Release */ = {
			isa = XCBuildConfiguration;
			buildSettings = {
				CLANG_ENABLE_MODULES = YES;
				CODE_SIGN_IDENTITY = "iPhone Developer";
				"CODE_SIGN_IDENTITY[sdk=iphoneos*]" = "iPhone Developer";
				CURRENT_PROJECT_VERSION = 1;
				DEFINES_MODULE = YES;
				DYLIB_COMPATIBILITY_VERSION = 1;
				DYLIB_CURRENT_VERSION = 1;
				DYLIB_INSTALL_NAME_BASE = "@rpath";
				INFOPLIST_FILE = PrototopeJSBridge/Info.plist;
				INSTALL_PATH = "$(LOCAL_LIBRARY_DIR)/Frameworks";
				IPHONEOS_DEPLOYMENT_TARGET = 8.1;
				LD_RUNPATH_SEARCH_PATHS = "$(inherited) @executable_path/Frameworks @loader_path/Frameworks";
				PRODUCT_NAME = "$(TARGET_NAME)";
				SKIP_INSTALL = YES;
				TARGETED_DEVICE_FAMILY = "1,2";
				VERSIONING_SYSTEM = "apple-generic";
				VERSION_INFO_PREFIX = "";
			};
			name = Release;
		};
		EB453DAA1A7AB0B2006F2A72 /* Debug */ = {
			isa = XCBuildConfiguration;
			buildSettings = {
				CLANG_ENABLE_MODULES = YES;
				FRAMEWORK_SEARCH_PATHS = (
					"$(SDKROOT)/Developer/Library/Frameworks",
					"$(inherited)",
				);
				GCC_PREPROCESSOR_DEFINITIONS = (
					"DEBUG=1",
					"$(inherited)",
				);
				INFOPLIST_FILE = PrototopeJSBridgeTests/Info.plist;
				IPHONEOS_DEPLOYMENT_TARGET = 8.1;
				LD_RUNPATH_SEARCH_PATHS = "$(inherited) @executable_path/Frameworks @loader_path/Frameworks";
				PRODUCT_NAME = "$(TARGET_NAME)";
				SWIFT_OPTIMIZATION_LEVEL = "-Onone";
				TEST_HOST = "$(BUILT_PRODUCTS_DIR)/PrototopeTestApp.app/PrototopeTestApp";
			};
			name = Debug;
		};
		EB453DAB1A7AB0B2006F2A72 /* Release */ = {
			isa = XCBuildConfiguration;
			buildSettings = {
				CLANG_ENABLE_MODULES = YES;
				FRAMEWORK_SEARCH_PATHS = (
					"$(SDKROOT)/Developer/Library/Frameworks",
					"$(inherited)",
				);
				INFOPLIST_FILE = PrototopeJSBridgeTests/Info.plist;
				IPHONEOS_DEPLOYMENT_TARGET = 8.1;
				LD_RUNPATH_SEARCH_PATHS = "$(inherited) @executable_path/Frameworks @loader_path/Frameworks";
				PRODUCT_NAME = "$(TARGET_NAME)";
				TEST_HOST = "$(BUILT_PRODUCTS_DIR)/PrototopeTestApp.app/PrototopeTestApp";
			};
			name = Release;
		};
		EB6BFB9A1A857326002B4E6A /* Debug */ = {
			isa = XCBuildConfiguration;
			buildSettings = {
				ASSETCATALOG_COMPILER_APPICON_NAME = AppIcon;
				CLANG_ENABLE_MODULES = YES;
				CODE_SIGN_IDENTITY = "-";
				COMBINE_HIDPI_IMAGES = YES;
				EMBEDDED_CONTENT_CONTAINS_SWIFT = YES;
				GCC_PREPROCESSOR_DEFINITIONS = (
					"DEBUG=1",
					"$(inherited)",
				);
				INFOPLIST_FILE = Protocaster/Info.plist;
				LD_RUNPATH_SEARCH_PATHS = "$(inherited) @executable_path/../Frameworks";
				MACOSX_DEPLOYMENT_TARGET = 10.10;
				OTHER_LDFLAGS = (
					"-all_load",
					"-ObjC",
				);
				PRODUCT_NAME = "$(TARGET_NAME)";
				SDKROOT = macosx;
				SWIFT_OBJC_BRIDGING_HEADER = "Protocaster/Protocaster-Bridging-Header.h";
				SWIFT_OPTIMIZATION_LEVEL = "-Onone";
				USER_HEADER_SEARCH_PATHS = "ThirdParty/**";
			};
			name = Debug;
		};
		EB6BFB9B1A857326002B4E6A /* Release */ = {
			isa = XCBuildConfiguration;
			buildSettings = {
				ASSETCATALOG_COMPILER_APPICON_NAME = AppIcon;
				CLANG_ENABLE_MODULES = YES;
				CODE_SIGN_IDENTITY = "-";
				COMBINE_HIDPI_IMAGES = YES;
				DEBUG_INFORMATION_FORMAT = "dwarf-with-dsym";
				EMBEDDED_CONTENT_CONTAINS_SWIFT = YES;
				INFOPLIST_FILE = Protocaster/Info.plist;
				LD_RUNPATH_SEARCH_PATHS = "$(inherited) @executable_path/../Frameworks";
				MACOSX_DEPLOYMENT_TARGET = 10.10;
				OTHER_LDFLAGS = (
					"-all_load",
					"-ObjC",
				);
				PRODUCT_NAME = "$(TARGET_NAME)";
				SDKROOT = macosx;
				SWIFT_OBJC_BRIDGING_HEADER = "Protocaster/Protocaster-Bridging-Header.h";
				USER_HEADER_SEARCH_PATHS = "ThirdParty/**";
			};
			name = Release;
		};
		EB6BFB9D1A857326002B4E6A /* Debug */ = {
			isa = XCBuildConfiguration;
			buildSettings = {
				BUNDLE_LOADER = "$(TEST_HOST)";
				COMBINE_HIDPI_IMAGES = YES;
				FRAMEWORK_SEARCH_PATHS = (
					"$(DEVELOPER_FRAMEWORKS_DIR)",
					"$(inherited)",
				);
				GCC_PREPROCESSOR_DEFINITIONS = (
					"DEBUG=1",
					"$(inherited)",
				);
				INFOPLIST_FILE = ProtocasterTests/Info.plist;
				LD_RUNPATH_SEARCH_PATHS = "$(inherited) @executable_path/../Frameworks @loader_path/../Frameworks";
				MACOSX_DEPLOYMENT_TARGET = 10.10;
				PRODUCT_NAME = "$(TARGET_NAME)";
				SDKROOT = macosx;
				TEST_HOST = "$(BUILT_PRODUCTS_DIR)/Protocaster.app/Contents/MacOS/Protocaster";
			};
			name = Debug;
		};
		EB6BFB9E1A857326002B4E6A /* Release */ = {
			isa = XCBuildConfiguration;
			buildSettings = {
				BUNDLE_LOADER = "$(TEST_HOST)";
				COMBINE_HIDPI_IMAGES = YES;
				DEBUG_INFORMATION_FORMAT = "dwarf-with-dsym";
				FRAMEWORK_SEARCH_PATHS = (
					"$(DEVELOPER_FRAMEWORKS_DIR)",
					"$(inherited)",
				);
				INFOPLIST_FILE = ProtocasterTests/Info.plist;
				LD_RUNPATH_SEARCH_PATHS = "$(inherited) @executable_path/../Frameworks @loader_path/../Frameworks";
				MACOSX_DEPLOYMENT_TARGET = 10.10;
				PRODUCT_NAME = "$(TARGET_NAME)";
				SDKROOT = macosx;
				TEST_HOST = "$(BUILT_PRODUCTS_DIR)/Protocaster.app/Contents/MacOS/Protocaster";
			};
			name = Release;
		};
		EB6BFBD21A857921002B4E6A /* Debug */ = {
			isa = XCBuildConfiguration;
			buildSettings = {
				ASSETCATALOG_COMPILER_APPICON_NAME = AppIcon;
				CLANG_ENABLE_MODULES = YES;
				CODE_SIGN_IDENTITY = "iPhone Developer";
				"CODE_SIGN_IDENTITY[sdk=iphoneos*]" = "iPhone Developer";
				EMBEDDED_CONTENT_CONTAINS_SWIFT = YES;
				GCC_PREPROCESSOR_DEFINITIONS = (
					"DEBUG=1",
					"$(inherited)",
				);
				INFOPLIST_FILE = Protoscope/Info.plist;
				IPHONEOS_DEPLOYMENT_TARGET = 8.1;
				LD_RUNPATH_SEARCH_PATHS = "$(inherited) @executable_path/Frameworks";
				OTHER_LDFLAGS = (
					"-ObjC",
					"-all_load",
				);
				PRODUCT_NAME = "$(TARGET_NAME)";
				SWIFT_OBJC_BRIDGING_HEADER = "Protoscope/Protoscope-Bridging-Header.h";
				SWIFT_OPTIMIZATION_LEVEL = "-Onone";
				TARGETED_DEVICE_FAMILY = "1,2";
				USER_HEADER_SEARCH_PATHS = "ThirdParty/**";
			};
			name = Debug;
		};
		EB6BFBD31A857921002B4E6A /* Release */ = {
			isa = XCBuildConfiguration;
			buildSettings = {
				ASSETCATALOG_COMPILER_APPICON_NAME = AppIcon;
				CLANG_ENABLE_MODULES = YES;
				CODE_SIGN_IDENTITY = "iPhone Developer";
				"CODE_SIGN_IDENTITY[sdk=iphoneos*]" = "iPhone Developer";
				EMBEDDED_CONTENT_CONTAINS_SWIFT = YES;
				INFOPLIST_FILE = Protoscope/Info.plist;
				IPHONEOS_DEPLOYMENT_TARGET = 8.1;
				LD_RUNPATH_SEARCH_PATHS = "$(inherited) @executable_path/Frameworks";
				OTHER_LDFLAGS = (
					"-ObjC",
					"-all_load",
				);
				PRODUCT_NAME = "$(TARGET_NAME)";
				SWIFT_OBJC_BRIDGING_HEADER = "Protoscope/Protoscope-Bridging-Header.h";
				TARGETED_DEVICE_FAMILY = "1,2";
				USER_HEADER_SEARCH_PATHS = "ThirdParty/**";
			};
			name = Release;
		};
		EB6BFBD51A857921002B4E6A /* Debug */ = {
			isa = XCBuildConfiguration;
			buildSettings = {
				BUNDLE_LOADER = "$(TEST_HOST)";
				FRAMEWORK_SEARCH_PATHS = (
					"$(SDKROOT)/Developer/Library/Frameworks",
					"$(inherited)",
				);
				GCC_PREPROCESSOR_DEFINITIONS = (
					"DEBUG=1",
					"$(inherited)",
				);
				INFOPLIST_FILE = ProtoscopeTests/Info.plist;
				IPHONEOS_DEPLOYMENT_TARGET = 8.1;
				LD_RUNPATH_SEARCH_PATHS = "$(inherited) @executable_path/Frameworks @loader_path/Frameworks";
				PRODUCT_NAME = "$(TARGET_NAME)";
				TEST_HOST = "$(BUILT_PRODUCTS_DIR)/Protoscope.app/Protoscope";
			};
			name = Debug;
		};
		EB6BFBD61A857921002B4E6A /* Release */ = {
			isa = XCBuildConfiguration;
			buildSettings = {
				BUNDLE_LOADER = "$(TEST_HOST)";
				FRAMEWORK_SEARCH_PATHS = (
					"$(SDKROOT)/Developer/Library/Frameworks",
					"$(inherited)",
				);
				INFOPLIST_FILE = ProtoscopeTests/Info.plist;
				IPHONEOS_DEPLOYMENT_TARGET = 8.1;
				LD_RUNPATH_SEARCH_PATHS = "$(inherited) @executable_path/Frameworks @loader_path/Frameworks";
				PRODUCT_NAME = "$(TARGET_NAME)";
				TEST_HOST = "$(BUILT_PRODUCTS_DIR)/Protoscope.app/Protoscope";
			};
			name = Release;
		};
		EBE3A76F19DF79C400A77736 /* Debug */ = {
			isa = XCBuildConfiguration;
			buildSettings = {
				CURRENT_PROJECT_VERSION = 1;
				DEFINES_MODULE = YES;
				DYLIB_COMPATIBILITY_VERSION = 1;
				DYLIB_CURRENT_VERSION = 1;
				DYLIB_INSTALL_NAME_BASE = "@rpath";
				GCC_PREPROCESSOR_DEFINITIONS = (
					"DEBUG=1",
					"$(inherited)",
				);
				INFOPLIST_FILE = Prototope/Info.plist;
				INSTALL_PATH = "$(LOCAL_LIBRARY_DIR)/Frameworks";
				LD_RUNPATH_SEARCH_PATHS = "$(inherited) @executable_path/Frameworks @loader_path/Frameworks";
				OTHER_LDFLAGS = (
					"-lc++",
					"-ObjC",
				);
				PRODUCT_NAME = "$(TARGET_NAME)";
				SKIP_INSTALL = YES;
				SWIFT_OBJC_BRIDGING_HEADER = "Prototope/Prototope-Bridging-Header.h";
				TARGETED_DEVICE_FAMILY = "1,2";
				VERSIONING_SYSTEM = "apple-generic";
				VERSION_INFO_PREFIX = "";
			};
			name = Debug;
		};
		EBE3A77019DF79C400A77736 /* Release */ = {
			isa = XCBuildConfiguration;
			buildSettings = {
				CURRENT_PROJECT_VERSION = 1;
				DEFINES_MODULE = YES;
				DYLIB_COMPATIBILITY_VERSION = 1;
				DYLIB_CURRENT_VERSION = 1;
				DYLIB_INSTALL_NAME_BASE = "@rpath";
				INFOPLIST_FILE = Prototope/Info.plist;
				INSTALL_PATH = "$(LOCAL_LIBRARY_DIR)/Frameworks";
				LD_RUNPATH_SEARCH_PATHS = "$(inherited) @executable_path/Frameworks @loader_path/Frameworks";
				OTHER_LDFLAGS = (
					"-lc++",
					"-ObjC",
				);
				PRODUCT_NAME = "$(TARGET_NAME)";
				SKIP_INSTALL = YES;
				SWIFT_OBJC_BRIDGING_HEADER = "Prototope/Prototope-Bridging-Header.h";
				TARGETED_DEVICE_FAMILY = "1,2";
				VERSIONING_SYSTEM = "apple-generic";
				VERSION_INFO_PREFIX = "";
			};
			name = Release;
		};
/* End XCBuildConfiguration section */

/* Begin XCConfigurationList section */
		EB1C2A7219E4D19B000DC2C1 /* Build configuration list for PBXNativeTarget "PrototopeTests" */ = {
			isa = XCConfigurationList;
			buildConfigurations = (
				EB1C2A7319E4D19B000DC2C1 /* Debug */,
				EB1C2A7419E4D19B000DC2C1 /* Release */,
			);
			defaultConfigurationIsVisible = 0;
			defaultConfigurationName = Release;
		};
		EB306C0419DF77CC00113FA3 /* Build configuration list for PBXProject "Prototope" */ = {
			isa = XCConfigurationList;
			buildConfigurations = (
				EB306C2619DF77CD00113FA3 /* Debug */,
				EB306C2719DF77CD00113FA3 /* Release */,
			);
			defaultConfigurationIsVisible = 0;
			defaultConfigurationName = Release;
		};
		EB306C2819DF77CD00113FA3 /* Build configuration list for PBXNativeTarget "PrototopeTestApp" */ = {
			isa = XCConfigurationList;
			buildConfigurations = (
				EB306C2919DF77CD00113FA3 /* Debug */,
				EB306C2A19DF77CD00113FA3 /* Release */,
			);
			defaultConfigurationIsVisible = 0;
			defaultConfigurationName = Release;
		};
		EB453DAF1A7AB0B2006F2A72 /* Build configuration list for PBXNativeTarget "PrototopeJSBridge" */ = {
			isa = XCConfigurationList;
			buildConfigurations = (
				EB453DA81A7AB0B2006F2A72 /* Debug */,
				EB453DA91A7AB0B2006F2A72 /* Release */,
			);
			defaultConfigurationIsVisible = 0;
			defaultConfigurationName = Release;
		};
		EB453DB01A7AB0B2006F2A72 /* Build configuration list for PBXNativeTarget "PrototopeJSBridgeTests" */ = {
			isa = XCConfigurationList;
			buildConfigurations = (
				EB453DAA1A7AB0B2006F2A72 /* Debug */,
				EB453DAB1A7AB0B2006F2A72 /* Release */,
			);
			defaultConfigurationIsVisible = 0;
			defaultConfigurationName = Release;
		};
		EB6BFB991A857326002B4E6A /* Build configuration list for PBXNativeTarget "Protocaster" */ = {
			isa = XCConfigurationList;
			buildConfigurations = (
				EB6BFB9A1A857326002B4E6A /* Debug */,
				EB6BFB9B1A857326002B4E6A /* Release */,
			);
			defaultConfigurationIsVisible = 0;
			defaultConfigurationName = Release;
		};
		EB6BFB9C1A857326002B4E6A /* Build configuration list for PBXNativeTarget "ProtocasterTests" */ = {
			isa = XCConfigurationList;
			buildConfigurations = (
				EB6BFB9D1A857326002B4E6A /* Debug */,
				EB6BFB9E1A857326002B4E6A /* Release */,
			);
			defaultConfigurationIsVisible = 0;
			defaultConfigurationName = Release;
		};
		EB6BFBD11A857921002B4E6A /* Build configuration list for PBXNativeTarget "Protoscope" */ = {
			isa = XCConfigurationList;
			buildConfigurations = (
				EB6BFBD21A857921002B4E6A /* Debug */,
				EB6BFBD31A857921002B4E6A /* Release */,
			);
			defaultConfigurationIsVisible = 0;
			defaultConfigurationName = Release;
		};
		EB6BFBD41A857921002B4E6A /* Build configuration list for PBXNativeTarget "ProtoscopeTests" */ = {
			isa = XCConfigurationList;
			buildConfigurations = (
				EB6BFBD51A857921002B4E6A /* Debug */,
				EB6BFBD61A857921002B4E6A /* Release */,
			);
			defaultConfigurationIsVisible = 0;
			defaultConfigurationName = Release;
		};
		EBE3A76E19DF79C400A77736 /* Build configuration list for PBXNativeTarget "Prototope" */ = {
			isa = XCConfigurationList;
			buildConfigurations = (
				EBE3A76F19DF79C400A77736 /* Debug */,
				EBE3A77019DF79C400A77736 /* Release */,
			);
			defaultConfigurationIsVisible = 0;
			defaultConfigurationName = Release;
		};
/* End XCConfigurationList section */
	};
	rootObject = EB306C0119DF77CC00113FA3 /* Project object */;
}<|MERGE_RESOLUTION|>--- conflicted
+++ resolved
@@ -10,13 +10,6 @@
 		6175CE291A7F1B01001E63CE /* BridgeType.swift in Sources */ = {isa = PBXBuildFile; fileRef = 6175CE281A7F1B01001E63CE /* BridgeType.swift */; };
 		6175CE2B1A7F1B71001E63CE /* ColorBridge.swift in Sources */ = {isa = PBXBuildFile; fileRef = 6175CE2A1A7F1B71001E63CE /* ColorBridge.swift */; };
 		753E20E81A84A12100E30460 /* JSTest.js in Resources */ = {isa = PBXBuildFile; fileRef = 753E20E71A84A12100E30460 /* JSTest.js */; };
-		969933191A8950490036684E /* VideoLayer.swift in Sources */ = {isa = PBXBuildFile; fileRef = 969933181A8950490036684E /* VideoLayer.swift */; };
-		9699331E1A89597F0036684E /* Video.swift in Sources */ = {isa = PBXBuildFile; fileRef = 9699331D1A89597F0036684E /* Video.swift */; };
-		96A9E9BF1A8A961B006A7754 /* VideoBridge.swift in Sources */ = {isa = PBXBuildFile; fileRef = 96A9E9BE1A8A961B006A7754 /* VideoBridge.swift */; };
-		96A9E9C71A8A9728006A7754 /* VideoLayerBridge.swift in Sources */ = {isa = PBXBuildFile; fileRef = 96A9E9C61A8A9728006A7754 /* VideoLayerBridge.swift */; };
-		96A9E9C91A8AA6DD006A7754 /* countdown.mp4 in Resources */ = {isa = PBXBuildFile; fileRef = 96A9E9C81A8AA6DD006A7754 /* countdown.mp4 */; };
-		96A9E9CB1A8AB58E006A7754 /* ParticleBridge.swift in Sources */ = {isa = PBXBuildFile; fileRef = 96A9E9CA1A8AB58E006A7754 /* ParticleBridge.swift */; };
-		96D781B31A8BB5F900881501 /* ParticleEmitterBridge.swift in Sources */ = {isa = PBXBuildFile; fileRef = 96D781B21A8BB5F900881501 /* ParticleEmitterBridge.swift */; };
 		CD11D82B1A815AD3004F1197 /* Particle.swift in Sources */ = {isa = PBXBuildFile; fileRef = CD11D82A1A815AD3004F1197 /* Particle.swift */; };
 		CD26ECC61A83CE1000E8EC3B /* Radian.swift in Sources */ = {isa = PBXBuildFile; fileRef = CD26ECC51A83CE1000E8EC3B /* Radian.swift */; };
 		CD26ECCB1A83FECC00E8EC3B /* ParticleEmitter.swift in Sources */ = {isa = PBXBuildFile; fileRef = CD26ECCA1A83FECC00E8EC3B /* ParticleEmitter.swift */; };
@@ -101,6 +94,13 @@
 		EBA8371E1A1DB6E300D23C9D /* Glass.aiff in Resources */ = {isa = PBXBuildFile; fileRef = EBA8371D1A1DB6E300D23C9D /* Glass.aiff */; };
 		EBABE67D19E4AEF100483EEF /* Geometry.swift in Sources */ = {isa = PBXBuildFile; fileRef = EBABE67C19E4AEF100483EEF /* Geometry.swift */; };
 		EBB3505F1A166E690046AD07 /* Dictionary+Extensions.swift in Sources */ = {isa = PBXBuildFile; fileRef = EBB3505E1A166E690046AD07 /* Dictionary+Extensions.swift */; };
+		EBB43C821A8BEAE500CE943C /* Video.swift in Sources */ = {isa = PBXBuildFile; fileRef = EBB43C801A8BEAE400CE943C /* Video.swift */; };
+		EBB43C831A8BEAE500CE943C /* VideoLayer.swift in Sources */ = {isa = PBXBuildFile; fileRef = EBB43C811A8BEAE400CE943C /* VideoLayer.swift */; };
+		EBB43C951A8BEB2200CE943C /* ParticleBridge.swift in Sources */ = {isa = PBXBuildFile; fileRef = EBB43C911A8BEB2200CE943C /* ParticleBridge.swift */; };
+		EBB43C961A8BEB2200CE943C /* ParticleEmitterBridge.swift in Sources */ = {isa = PBXBuildFile; fileRef = EBB43C921A8BEB2200CE943C /* ParticleEmitterBridge.swift */; };
+		EBB43C971A8BEB2200CE943C /* VideoBridge.swift in Sources */ = {isa = PBXBuildFile; fileRef = EBB43C931A8BEB2200CE943C /* VideoBridge.swift */; };
+		EBB43C981A8BEB2200CE943C /* VideoLayerBridge.swift in Sources */ = {isa = PBXBuildFile; fileRef = EBB43C941A8BEB2200CE943C /* VideoLayerBridge.swift */; };
+		EBB43C9A1A8BEB8C00CE943C /* countdown.mp4 in Resources */ = {isa = PBXBuildFile; fileRef = EBB43C991A8BEB8C00CE943C /* countdown.mp4 */; };
 		EBB565DB19F074B000D93DE3 /* Math.swift in Sources */ = {isa = PBXBuildFile; fileRef = EBB565DA19F074B000D93DE3 /* Math.swift */; };
 		EBB565DD19F0774F00D93DE3 /* MathTests.swift in Sources */ = {isa = PBXBuildFile; fileRef = EBB565DC19F0774F00D93DE3 /* MathTests.swift */; };
 		EBB565DF19F07A2900D93DE3 /* GeometryTests.swift in Sources */ = {isa = PBXBuildFile; fileRef = EBB565DE19F07A2900D93DE3 /* GeometryTests.swift */; };
@@ -132,7 +132,6 @@
 /* End PBXBuildFile section */
 
 /* Begin PBXContainerItemProxy section */
-<<<<<<< HEAD
 		EB05D2A41A87F65E00F4CFD4 /* PBXContainerItemProxy */ = {
 			isa = PBXContainerItemProxy;
 			containerPortal = EB306C0119DF77CC00113FA3 /* Project object */;
@@ -209,14 +208,6 @@
 			proxyType = 1;
 			remoteGlobalIDString = 598539DD1967F95B00A3158C;
 			remoteInfo = swiftz_core_ios;
-=======
-		96A9E9C41A8A961C006A7754 /* PBXContainerItemProxy */ = {
-			isa = PBXContainerItemProxy;
-			containerPortal = EB12A83B1A19A6AC0018C229 /* pop.xcodeproj */;
-			proxyType = 2;
-			remoteGlobalIDString = 0B6BE74819FFD3B900762101;
-			remoteInfo = "pop-embedded";
->>>>>>> a727a6d4
 		};
 		EB12A8421A19A6AC0018C229 /* PBXContainerItemProxy */ = {
 			isa = PBXContainerItemProxy;
@@ -406,13 +397,6 @@
 		6175CE281A7F1B01001E63CE /* BridgeType.swift */ = {isa = PBXFileReference; fileEncoding = 4; lastKnownFileType = sourcecode.swift; path = BridgeType.swift; sourceTree = "<group>"; };
 		6175CE2A1A7F1B71001E63CE /* ColorBridge.swift */ = {isa = PBXFileReference; fileEncoding = 4; lastKnownFileType = sourcecode.swift; path = ColorBridge.swift; sourceTree = "<group>"; };
 		753E20E71A84A12100E30460 /* JSTest.js */ = {isa = PBXFileReference; fileEncoding = 4; lastKnownFileType = sourcecode.javascript; path = JSTest.js; sourceTree = "<group>"; };
-		969933181A8950490036684E /* VideoLayer.swift */ = {isa = PBXFileReference; fileEncoding = 4; lastKnownFileType = sourcecode.swift; path = VideoLayer.swift; sourceTree = "<group>"; };
-		9699331D1A89597F0036684E /* Video.swift */ = {isa = PBXFileReference; fileEncoding = 4; lastKnownFileType = sourcecode.swift; path = Video.swift; sourceTree = "<group>"; };
-		96A9E9BE1A8A961B006A7754 /* VideoBridge.swift */ = {isa = PBXFileReference; fileEncoding = 4; lastKnownFileType = sourcecode.swift; path = VideoBridge.swift; sourceTree = "<group>"; };
-		96A9E9C61A8A9728006A7754 /* VideoLayerBridge.swift */ = {isa = PBXFileReference; fileEncoding = 4; lastKnownFileType = sourcecode.swift; path = VideoLayerBridge.swift; sourceTree = "<group>"; };
-		96A9E9C81A8AA6DD006A7754 /* countdown.mp4 */ = {isa = PBXFileReference; lastKnownFileType = file; path = countdown.mp4; sourceTree = "<group>"; };
-		96A9E9CA1A8AB58E006A7754 /* ParticleBridge.swift */ = {isa = PBXFileReference; fileEncoding = 4; lastKnownFileType = sourcecode.swift; path = ParticleBridge.swift; sourceTree = "<group>"; };
-		96D781B21A8BB5F900881501 /* ParticleEmitterBridge.swift */ = {isa = PBXFileReference; fileEncoding = 4; lastKnownFileType = sourcecode.swift; path = ParticleEmitterBridge.swift; sourceTree = "<group>"; };
 		CD11D82A1A815AD3004F1197 /* Particle.swift */ = {isa = PBXFileReference; fileEncoding = 4; lastKnownFileType = sourcecode.swift; path = Particle.swift; sourceTree = "<group>"; };
 		CD26ECC51A83CE1000E8EC3B /* Radian.swift */ = {isa = PBXFileReference; fileEncoding = 4; lastKnownFileType = sourcecode.swift; path = Radian.swift; sourceTree = "<group>"; };
 		CD26ECCA1A83FECC00E8EC3B /* ParticleEmitter.swift */ = {isa = PBXFileReference; fileEncoding = 4; lastKnownFileType = sourcecode.swift; path = ParticleEmitter.swift; sourceTree = "<group>"; };
@@ -495,6 +479,13 @@
 		EBA8371D1A1DB6E300D23C9D /* Glass.aiff */ = {isa = PBXFileReference; lastKnownFileType = audio.aiff; path = Glass.aiff; sourceTree = "<group>"; };
 		EBABE67C19E4AEF100483EEF /* Geometry.swift */ = {isa = PBXFileReference; fileEncoding = 4; lastKnownFileType = sourcecode.swift; path = Geometry.swift; sourceTree = "<group>"; };
 		EBB3505E1A166E690046AD07 /* Dictionary+Extensions.swift */ = {isa = PBXFileReference; fileEncoding = 4; lastKnownFileType = sourcecode.swift; path = "Dictionary+Extensions.swift"; sourceTree = "<group>"; };
+		EBB43C801A8BEAE400CE943C /* Video.swift */ = {isa = PBXFileReference; fileEncoding = 4; lastKnownFileType = sourcecode.swift; path = Video.swift; sourceTree = "<group>"; };
+		EBB43C811A8BEAE400CE943C /* VideoLayer.swift */ = {isa = PBXFileReference; fileEncoding = 4; lastKnownFileType = sourcecode.swift; path = VideoLayer.swift; sourceTree = "<group>"; };
+		EBB43C911A8BEB2200CE943C /* ParticleBridge.swift */ = {isa = PBXFileReference; fileEncoding = 4; lastKnownFileType = sourcecode.swift; path = ParticleBridge.swift; sourceTree = "<group>"; };
+		EBB43C921A8BEB2200CE943C /* ParticleEmitterBridge.swift */ = {isa = PBXFileReference; fileEncoding = 4; lastKnownFileType = sourcecode.swift; path = ParticleEmitterBridge.swift; sourceTree = "<group>"; };
+		EBB43C931A8BEB2200CE943C /* VideoBridge.swift */ = {isa = PBXFileReference; fileEncoding = 4; lastKnownFileType = sourcecode.swift; path = VideoBridge.swift; sourceTree = "<group>"; };
+		EBB43C941A8BEB2200CE943C /* VideoLayerBridge.swift */ = {isa = PBXFileReference; fileEncoding = 4; lastKnownFileType = sourcecode.swift; path = VideoLayerBridge.swift; sourceTree = "<group>"; };
+		EBB43C991A8BEB8C00CE943C /* countdown.mp4 */ = {isa = PBXFileReference; lastKnownFileType = file; path = countdown.mp4; sourceTree = "<group>"; };
 		EBB565DA19F074B000D93DE3 /* Math.swift */ = {isa = PBXFileReference; fileEncoding = 4; lastKnownFileType = sourcecode.swift; path = Math.swift; sourceTree = "<group>"; };
 		EBB565DC19F0774F00D93DE3 /* MathTests.swift */ = {isa = PBXFileReference; fileEncoding = 4; lastKnownFileType = sourcecode.swift; path = MathTests.swift; sourceTree = "<group>"; };
 		EBB565DE19F07A2900D93DE3 /* GeometryTests.swift */ = {isa = PBXFileReference; fileEncoding = 4; lastKnownFileType = sourcecode.swift; path = GeometryTests.swift; sourceTree = "<group>"; };
@@ -663,11 +654,7 @@
 			children = (
 				EB12A8431A19A6AC0018C229 /* libpop.a */,
 				EB12A8451A19A6AC0018C229 /* pop.framework */,
-<<<<<<< HEAD
 				EB7526B61A8A7FDF00D5D187 /* pop.framework */,
-=======
-				96A9E9C51A8A961C006A7754 /* pop.framework */,
->>>>>>> a727a6d4
 				EB12A8471A19A6AC0018C229 /* pop-tests.xctest */,
 				EB12A8491A19A6AC0018C229 /* pop-tests-osx.xctest */,
 			);
@@ -736,7 +723,7 @@
 				EB306C1519DF77CD00113FA3 /* Images.xcassets */,
 				EB306C1719DF77CD00113FA3 /* LaunchScreen.xib */,
 				EBA8371D1A1DB6E300D23C9D /* Glass.aiff */,
-				96A9E9C81A8AA6DD006A7754 /* countdown.mp4 */,
+				EBB43C991A8BEB8C00CE943C /* countdown.mp4 */,
 				EB306C0C19DF77CC00113FA3 /* Supporting Files */,
 			);
 			name = "🚦 PrototopeTestApp";
@@ -770,12 +757,9 @@
 				CD11D82A1A815AD3004F1197 /* Particle.swift */,
 				CD26ECCA1A83FECC00E8EC3B /* ParticleEmitter.swift */,
 				CD3F939F1A852AF500B964FC /* ParticlePreset.swift */,
-<<<<<<< HEAD
+				EBB43C801A8BEAE400CE943C /* Video.swift */,
+				EBB43C811A8BEAE400CE943C /* VideoLayer.swift */,
 				EB05D2A91A8823F200F4CFD4 /* Environment.swift */,
-=======
-				9699331D1A89597F0036684E /* Video.swift */,
-				969933181A8950490036684E /* VideoLayer.swift */,
->>>>>>> a727a6d4
 				9EC148211A20FB1C004C7129 /* ThirdParty */,
 				EBB3505D1A166E5E0046AD07 /* Utilities */,
 				EBE3A75819DF79C400A77736 /* Supporting Files */,
@@ -991,10 +975,10 @@
 				EB2A88531A82FD5900E3987F /* GestureBridge.swift */,
 				EBC43D831A81BA360075272A /* HeartbeatBridge.swift */,
 				EBC43D871A81C47A0075272A /* SoundBridge.swift */,
-				96A9E9BE1A8A961B006A7754 /* VideoBridge.swift */,
-				96A9E9C61A8A9728006A7754 /* VideoLayerBridge.swift */,
-				96A9E9CA1A8AB58E006A7754 /* ParticleBridge.swift */,
-				96D781B21A8BB5F900881501 /* ParticleEmitterBridge.swift */,
+				EBB43C911A8BEB2200CE943C /* ParticleBridge.swift */,
+				EBB43C921A8BEB2200CE943C /* ParticleEmitterBridge.swift */,
+				EBB43C931A8BEB2200CE943C /* VideoBridge.swift */,
+				EBB43C941A8BEB2200CE943C /* VideoLayerBridge.swift */,
 			);
 			name = "Bridged Types";
 			sourceTree = "<group>";
@@ -1291,7 +1275,6 @@
 /* End PBXProject section */
 
 /* Begin PBXReferenceProxy section */
-<<<<<<< HEAD
 		EB05D2CE1A894C2A00F4CFD4 /* swiftz.framework */ = {
 			isa = PBXReferenceProxy;
 			fileType = wrapper.framework;
@@ -1346,13 +1329,6 @@
 			fileType = wrapper.cfbundle;
 			path = swiftz_core_iosTests.xctest;
 			remoteRef = EB05D2F31A894E3500F4CFD4 /* PBXContainerItemProxy */;
-=======
-		96A9E9C51A8A961C006A7754 /* pop.framework */ = {
-			isa = PBXReferenceProxy;
-			fileType = wrapper.framework;
-			path = pop.framework;
-			remoteRef = 96A9E9C41A8A961C006A7754 /* PBXContainerItemProxy */;
->>>>>>> a727a6d4
 			sourceTree = BUILT_PRODUCTS_DIR;
 		};
 		EB12A8431A19A6AC0018C229 /* libpop.a */ = {
@@ -1419,7 +1395,7 @@
 			buildActionMask = 2147483647;
 			files = (
 				EBA8371E1A1DB6E300D23C9D /* Glass.aiff in Resources */,
-				96A9E9C91A8AA6DD006A7754 /* countdown.mp4 in Resources */,
+				EBB43C9A1A8BEB8C00CE943C /* countdown.mp4 in Resources */,
 				753E20E81A84A12100E30460 /* JSTest.js in Resources */,
 				EB306C1419DF77CD00113FA3 /* Main.storyboard in Resources */,
 				EB306C1919DF77CD00113FA3 /* LaunchScreen.xib in Resources */,
@@ -1509,24 +1485,24 @@
 			files = (
 				EBC43D5D1A7FF8920075272A /* BorderBridge.swift in Sources */,
 				EBC43D761A8198EA0075272A /* TunableBridge.swift in Sources */,
+				EBB43C981A8BEB2200CE943C /* VideoLayerBridge.swift in Sources */,
 				6175CE2B1A7F1B71001E63CE /* ColorBridge.swift in Sources */,
 				6175CE291A7F1B01001E63CE /* BridgeType.swift in Sources */,
-				96A9E9C71A8A9728006A7754 /* VideoLayerBridge.swift in Sources */,
 				EBC43D881A81C47A0075272A /* SoundBridge.swift in Sources */,
 				EBC43D781A81999B0075272A /* JSContext+BridgingExtensions.swift in Sources */,
-				96A9E9CB1A8AB58E006A7754 /* ParticleBridge.swift in Sources */,
 				EBC43D621A8007320075272A /* ShadowBridge.swift in Sources */,
-				96D781B31A8BB5F900881501 /* ParticleEmitterBridge.swift in Sources */,
 				EBC43D641A8010770075272A /* ImageBridge.swift in Sources */,
 				EBC43D6F1A81916E0075272A /* Context.swift in Sources */,
 				EBC43D671A8042740075272A /* GeometryBridge.swift in Sources */,
 				EBC43D841A81BA360075272A /* HeartbeatBridge.swift in Sources */,
 				EB2A88541A82FD5900E3987F /* GestureBridge.swift in Sources */,
+				EBB43C951A8BEB2200CE943C /* ParticleBridge.swift in Sources */,
 				EB453DB21A7AB116006F2A72 /* LayerBridge.swift in Sources */,
 				EB6EA8571A83DEA2006839EF /* AnimationBridge.swift in Sources */,
 				EBC43D801A81B5EB0075272A /* MathBridge.swift in Sources */,
-				96A9E9BF1A8A961B006A7754 /* VideoBridge.swift in Sources */,
 				EBC43D7C1A81AF350075272A /* TimingBridge.swift in Sources */,
+				EBB43C961A8BEB2200CE943C /* ParticleEmitterBridge.swift in Sources */,
+				EBB43C971A8BEB2200CE943C /* VideoBridge.swift in Sources */,
 			);
 			runOnlyForDeploymentPostprocessing = 0;
 		};
@@ -1616,8 +1592,9 @@
 				EB8BC1CA1A2CE7B5005E799C /* Border.swift in Sources */,
 				EB04E5CC1A6606D100FD1EE3 /* TunableSpec.swift in Sources */,
 				EB04E5D21A6606DE00FD1EE3 /* Tunable.swift in Sources */,
-				9699331E1A89597F0036684E /* Video.swift in Sources */,
+				EBB43C821A8BEAE500CE943C /* Video.swift in Sources */,
 				EBA8371C1A1DB51000D23C9D /* Sound.swift in Sources */,
+				EBB43C831A8BEAE500CE943C /* VideoLayer.swift in Sources */,
 				EB50FA1219F04A07007A3C32 /* Image.swift in Sources */,
 				EBB3505F1A166E690046AD07 /* Dictionary+Extensions.swift in Sources */,
 				EB05D2AA1A8823F200F4CFD4 /* Environment.swift in Sources */,
@@ -1630,7 +1607,6 @@
 				EBA837171A1DADDF00D23C9D /* Heartbeat.swift in Sources */,
 				EBE17A0819E65E5500C308E5 /* Animation.swift in Sources */,
 				EBE17A0619E65D1B00C308E5 /* Timing.swift in Sources */,
-				969933191A8950490036684E /* VideoLayer.swift in Sources */,
 				EBBA431719F45186000B81BE /* Gesture.swift in Sources */,
 			);
 			runOnlyForDeploymentPostprocessing = 0;
