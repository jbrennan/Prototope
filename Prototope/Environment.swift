//
//  Environment.swift
//  Prototope
//
//  Created by Andy Matuschak on 2/8/15.
//  Copyright (c) 2015 Khan Academy. All rights reserved.
//

import Foundation

/** Establishes an environment in which Prototope can execute. */
public struct Environment {
	public let rootLayer: Layer
	public let imageProvider: String -> UIImage?
	public let soundProvider: String -> NSData?
	public let exceptionHandler: String -> Void
    let behaviorDriver: BehaviorDriver

	public static var currentEnvironment: Environment?

<<<<<<< HEAD
	public init(rootView: UIView, imageProvider: String -> UIImage?, soundProvider: String -> NSData?, exceptionHandler: String -> Void) {
		self.rootLayer = Layer(wrappingView: rootView, name: "Root")
=======
	public init(rootView: UIView, imageProvider: String -> UIImage?, soundProvider: String -> NSData?) {
		self.rootLayer = Layer(hostingView: rootView, name: "Root")
>>>>>>> f445ef73

		// TODO: move defaultSpec into Environment.
		let gesture = defaultSpec.twoFingerTripleTapGestureRecognizer()
		rootView.addGestureRecognizer(gesture)
		gesture.cancelsTouchesInView = false
		gesture.delaysTouchesEnded = false

		self.imageProvider = imageProvider
		self.soundProvider = soundProvider
		self.exceptionHandler = exceptionHandler
        self.behaviorDriver = BehaviorDriver()
	}

	public static func runWithEnvironment(environment: Environment, action: () -> Void) {
		// Eventually this will push and pop... but we're a long way from that because we still get events from the system now (e.g. timers, gestures). Before we can really push and pop, callbacks to clients will have to restore the environment according with those events. So for now, the expectation is that everything's dead when you change the environment.
		currentEnvironment = environment
		action()
	}

	public static func defaultEnvironmentWithRootView(rootView: UIView) -> Environment {
		return Environment(
			rootView: rootView,
			imageProvider: { UIImage(named: $0) },
			soundProvider: { name in
				for fileExtension in Sound.supportedExtensions {
					if let URL = NSBundle.mainBundle().URLForResource(name, withExtension: fileExtension) {
						return NSData(contentsOfURL: URL, options: nil, error: nil)
					}
				}
				return nil
			},
			exceptionHandler: { exception in
				fatalError("Prototope exception: \(exception)")
			}
		)
	}
}<|MERGE_RESOLUTION|>--- conflicted
+++ resolved
@@ -18,13 +18,8 @@
 
 	public static var currentEnvironment: Environment?
 
-<<<<<<< HEAD
 	public init(rootView: UIView, imageProvider: String -> UIImage?, soundProvider: String -> NSData?, exceptionHandler: String -> Void) {
-		self.rootLayer = Layer(wrappingView: rootView, name: "Root")
-=======
-	public init(rootView: UIView, imageProvider: String -> UIImage?, soundProvider: String -> NSData?) {
 		self.rootLayer = Layer(hostingView: rootView, name: "Root")
->>>>>>> f445ef73
 
 		// TODO: move defaultSpec into Environment.
 		let gesture = defaultSpec.twoFingerTripleTapGestureRecognizer()
