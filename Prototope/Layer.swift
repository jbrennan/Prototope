--- conflicted
+++ resolved
@@ -24,21 +24,7 @@
 */
 public class Layer: Equatable, Hashable {
 
-<<<<<<< HEAD
 	// MARK: Creating and identifying layers
-=======
-	// MARK: Accessing the root layer
-
-	/** This method establishes the view specified as the root layer of the scene.
-		You'd normally call this during initialization of the scene. */
-	public class func setRoot(fromView view: UIView) {
-		_rootLayer = Layer(wrappingView: view, name: "Root")
-		let gesture = defaultSpec.twoFingerTripleTapGestureRecognizer()
-		gesture.cancelsTouchesInView = false
-		gesture.delaysTouchesEnded = false
-		view.addGestureRecognizer(gesture)
-	}
->>>>>>> a727a6d4
 
 	/** The root layer of the scene. Defines the global coordinate system. */
 	public class var root: Layer! { return Environment.currentEnvironment?.rootLayer }
