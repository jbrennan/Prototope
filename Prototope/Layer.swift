//
//  Layer.swift
//  Prototope
//
//  Created by Andy Matuschak on 10/3/14.
//  Copyright (c) 2014 Khan Academy. All rights reserved.
//

import UIKit

/**
	Layers are the fundamental building block of Prototope.

	A layer displays content (a color, an image, etc.) and can route touch events.

	Layers are stored in a tree. It's possible to make a layer without a parent, but
	only layers in the tree starting at Layer.root will be displayed.

	An example of making a red layer, ready for display:

		let redLayer = Layer(parent: Layer.root)
		redLayer.backgroundColor = Color.red
		redLayer.frame = Rect(x: 50, y: 50, width: 100, height: 100)
*/
public class Layer: Equatable, Hashable {

	// MARK: Accessing the root layer

	/** This method establishes the view specified as the root layer of the scene.
		You'd normally call this during initialization of the scene. */
	public class func setRoot(fromView view: UIView) {
		_rootLayer = Layer(wrappingView: view, name: "Root")
		view.addGestureRecognizer(defaultSpec.twoFingerTripleTapGestureRecognizer())
	}

	/** The root layer of the scene. Defines the global coordinate system. */
	public class var root: Layer { return _rootLayer }

	// MARK: Creating and identifying layers

	/** Creates a layer with an optional parent and name. **/
	public init(parent: Layer? = nil, name: String? = nil) {
		self.parent = parent
		self.name = name
		self.view = TouchForwardingImageView() // TODO: dynamically switch the view type depending on whether we're using an image or not
		self.view.multipleTouchEnabled = true
		self.view.userInteractionEnabled = true

		self.parentDidChange()
	}

	/** Convenience initializer; makes a layer which displays an image by name.
		The layer will adopt its size from the image and its name from imageName. */
	public convenience init(parent: Layer?, imageName: String) {
		self.init(parent: parent, name: imageName)
		self.image = Image(name: imageName)
		imageDidChange()
	}

	/** Creates a Prototope Layer by wrapping a CALayer. The result may not have
	access to all the normal Prototope functionality--beware! You should mostly
	control this Layer via CALayer's APIs, not Prototope's. */
	public convenience init(wrappingCALayer: CALayer, name: String? = nil) {
		let wrappingView = CALayerWrappingView(wrappedLayer: wrappingCALayer)
		self.init(wrappingView: wrappingView, name: name)
	}

	/** Layers have an optional name that can be used to find them via various
		convenience methods. Defaults to nil. */
	public let name: String?

	// MARK: Layer hierarchy access and manipulation

	/** The layer's parent layer. The parent layer will be nil when the layer is
		not attached to a hierarchy, or when the receiver is the root layer.

		Setting this property will move the layer to a new parent (or remove it
		from the layer hierarchy if you set the parent to nil. */
	public weak var parent: Layer? {
		willSet {
			if let parent = self.parent {
				parent.sublayers.removeAtIndex(find(parent.sublayers, self)!)
				view.removeFromSuperview()
			}
		}
		didSet {
			parentDidChange()
		}
	}

	/** An array of all this layer's sublayers. */
	public private(set) var sublayers: [Layer] = []

	/** Removes all of the receivers' sublayers from the hierarchy. */
	public func removeAllSublayers() {
		// TODO: This could be way faster.
		for sublayer in sublayers {
			sublayer.parent = nil
		}
	}

	/** Returns the sublayer which will be visually ordered to the front. */
	public var sublayerAtFront: Layer? { return sublayers.last }

	/** Returns the sublayer whose name matches the argument, or nil if it is not found. */
	public func sublayerNamed(name: String) -> Layer? {
		return filter(sublayers){ $0.name == name }.first
	}

	/** Returns the descendent (at any level) whose name matches the argument, or nil
		if it is not found. */
	public func descendentNamed(name: String) -> Layer? {
		if self.name == name {
			return self
		}

		for sublayer in sublayers {
			if let match = sublayer.descendentNamed(name) {
				return match
			}
		}

		return nil
	}

	/** Attempts to find a layer at a particular named path by calling sublayerNamed
		once at each level, for each element in pathElements. Returns nil if not found.

		Example:
			let a = Layer()
			let b = Layer(parent: a, name: "foo")
			let c = Layer(parent: b, name: "bar")
			a.descendentAtPath(["foo", "bar"]) // returns c
			a.descendentAtPath(["foo", "quux"]) // returns nil */
	public func descendentAtPath(pathElements: [String]) -> Layer? {
		return reduce(pathElements, self) { $0?.sublayerNamed($1) }
	}

	/** Attempts to find a layer in the series of parent layers between the receiver and
		the root layer which has a given name. Returns nil if none is found. */
	public func ancestorNamed(name: String) -> Layer? {
		var currentLayer = parent
		while currentLayer != nil {
			if currentLayer!.name == name {
				return currentLayer
			}
			currentLayer = currentLayer!.parent
		}
		return nil
	}

    /** Sets the zPosition of the layer. Higher values go towards the screen as the
        z axis increases towards your face. Measured in points and defaults to 0.
        Animatable, but not yet with dynamic animators. */
    public var zPosition: Double {
		get { return Double(layer.zPosition) }
		set { layer.zPosition = CGFloat(newValue) }
	}

	// MARK: Geometry

	/** The x position of the layer's anchor point (by default the center), relative to
		the origin of its parent layer and expressed in the parent coordinate space.
		Animatable. */
	public var x: Double {
		get { return Double(layer.position.x) }
		set { layer.position.x = CGFloat(newValue) }
	}

	/** The y position of the layer's anchor point (by default the center), relative to
		the origin of its parent layer and expressed in the parent coordinate space.
		Animatable. */
	public var y: Double {
		get { return Double(layer.position.y) }
		set { layer.position.y = CGFloat(newValue) }
	}

	/** The position of the layer's anchor point (by default the center), relative to the
		origin of its parent layer and expressed in the parent coordinate space.
		Animatable. */
	public var position: Point {
		get { return Point(layer.position) }
		set { layer.position = CGPoint(newValue) }
	}

	/** The layer's width, expressed in its own coordinate space. Animatable (but not yet
		via the dynamic animators). */
	public var width: Double {
		get { return Double(layer.bounds.size.width) }
		set { layer.bounds.size.width = CGFloat(newValue) }
	}

	/** The layer's height, expressed in its own coordinate space. Animatable (but not yet
		via the dynamic animators). */
	public var height: Double {
		get { return Double(layer.bounds.size.height) }
		set { layer.bounds.size.height = CGFloat(newValue) }
	}

	/** The layer's size, expressed in its own coordinate space. Animatable. */
	public var size: Size {
		get { return Size(layer.bounds.size) }
		set { layer.bounds.size = CGSize(newValue) }
	}

	/** The origin and extent of the layer expressed in its parent layer's coordinate space.
		Animatable. */
	public var frame: Rect {
		get { return Rect(layer.frame) }
		set { layer.frame = CGRect(newValue) }
	}

	/** The visible region of the layer, expressed in its own coordinate space. The x and y
		position define the visible origin (e.g. if you set bounds.y = 50, the top 50 pixels
		of the layer's image will be cut off); the width and height define its size.
		Animatable. */
	public var bounds: Rect {
		get { return Rect(layer.bounds) }
		set { layer.bounds = CGRect(newValue) }
	}

	/** A layer's position is defined in terms of its anchor point, which defaults to the center.
		e.g. if you changed the anchor point to the upper-left hand corner, the layer's position
		would define the position of that corner.

		The anchor point also defines the point about which transformations are applied. e.g. for
		rotation, it defines the center of rotation.

		The anchor point is specified in unit coordinates: (0, 0) is the upper-left; (1, 1) is the
		lower-right. */
	public var anchorPoint: Point {
		get { return Point(layer.anchorPoint) }
		set { layer.anchorPoint = CGPoint(newValue) }
	}

	/** The rotation of the layer specified in degrees. May be used interchangeably with
	rotationRadians. Defaults to 0. */
	public var rotationDegrees: Double {
		get {
			return rotationRadians * 180 / M_PI
		}
		set {
			rotationRadians = newValue * M_PI / 180
		}
	}

	/** The rotation of the layer specified in radians. May be used interchangeably with
	rotationDegrees. Defaults to 0. */
	public var rotationRadians: Double {
        get {
            return layer.valueForKeyPath("transform.rotation.z") as Double
        }
		set {
            layer.setValue(newValue, forKeyPath: "transform.rotation.z")
        }
	}

	/** The scaling factor of the layer. Setting this value will set both scaleX and scaleY
	to the new value. Defaults to 1. */
	public var scale: Double {
		get { return scaleX }
		set {
			scaleX = newValue
			scaleY = newValue
		}
	}

	/** The scaling factor of the layer along the x dimension. Defaults to 1. */
	public var scaleX: Double {
        get {
            return layer.valueForKeyPath("transform.scale.x") as Double
        }
        set {
            layer.setValue(newValue, forKeyPath: "transform.scale.x")
        }
	}

	/** The scaling factor of the layer along the y dimension. Defaults to 1. */
	public var scaleY: Double {
        get {
            return layer.valueForKeyPath("transform.scale.y") as Double
        }
        set {
            layer.setValue(newValue, forKeyPath: "transform.scale.y")
        }
	}

	/** Returns the layer's position in the root layer's coordinate space. */
	public var globalPosition: Point {
		get { return convertLocalPointToGlobalPoint(position) }
		set { position = convertGlobalPointToLocalPoint(newValue) }
	}

	/** Returns whether the layer contains a given point, interpreted in the root layer's
		coordinate space. */
	public func containsGlobalPoint(point: Point) -> Bool {
		return view.pointInside(CGPoint(convertGlobalPointToLocalPoint(point)), withEvent: nil)
	}

	/** Converts a point specified in the root layer's coordinate space to that same point
		expressed in the receiver's coordinate space. */
	public func convertGlobalPointToLocalPoint(globalPoint: Point) -> Point {
		return Point(view.convertPoint(CGPoint(globalPoint), fromCoordinateSpace: UIScreen.mainScreen().coordinateSpace))
	}

	/** Converts a point specified in the receiver's coordinate space to that same point
		expressed in the root layer's coordinate space. */
	public func convertLocalPointToGlobalPoint(localPoint: Point) -> Point {
		return Point(view.convertPoint(CGPoint(localPoint), toCoordinateSpace: UIScreen.mainScreen().coordinateSpace))
	}

	// MARK: Appearance

	/** The layer's background color. Will be displayed behind images and borders, above
		shadows. Defaults to nil. Animatable. */
	public var backgroundColor: Color? {
		get { return view.backgroundColor != nil ? Color(view.backgroundColor!) : nil }
		set { view.backgroundColor = newValue?.uiColor }
	}

	/** The layer's opacity (from 0 to 1). Animatable. Defaults to 1. */
	public var alpha: Double {
		get { return Double(view.alpha) }
		set { view.alpha = CGFloat(newValue) }
	}

	/** The layer's corner radius. Setting this to a non-zero value will also cause the
		layer to be masked at its corners. Defaults to 0. */
	public var cornerRadius: Double {
		get { return Double(layer.cornerRadius) }
		set {
			layer.cornerRadius = CGFloat(newValue)
			layer.masksToBounds = self._shouldMaskToBounds()
		}
	}

	/** An optional image which the layer displays. When set, changes the layer's size to
		match the image's. Defaults to nil. */
	public var image: Image? {
		didSet { imageDidChange() }
	}

	/** The border drawn around the layer, inset into the layer's bounds, and on top of any of
		the other layer content. Respects the corner radius. Defaults to a clear border with
		a 0 width. */
	public var border: Border {
		get {
			return Border(color: Color(UIColor(CGColor: layer.borderColor)), width: Double(layer.borderWidth))
		}
		set {
			layer.borderColor = newValue.color.uiColor.CGColor
			layer.borderWidth = CGFloat(newValue.width)
		}
	}

	/** The shadow drawn beneath the layer. If the layer has no background color, this shadow
		will respect the alpha values of the layer's image: clear parts of the image will not
		generate a shadow. */
	public var shadow: Shadow {
		get {
			return Shadow(color: Color(UIColor(CGColor: layer.shadowColor)), alpha: Double(layer.shadowOpacity), offset: Size(layer.shadowOffset), radius: Double(layer.shadowRadius))
		}
		set {
			layer.shadowColor = newValue.color.uiColor.CGColor
			layer.shadowOpacity = Float(newValue.alpha)
			layer.shadowOffset = CGSize(newValue.offset)
			layer.shadowRadius = CGFloat(newValue.radius)
			layer.masksToBounds = self._shouldMaskToBounds()
		}
	}

    // MARK: Touches and gestures
    
	/** When false, touches that hit this layer or its sublayers are discarded. Defaults
		to true. */
	public var userInteractionEnabled: Bool {
		get { return view.userInteractionEnabled }
		set { view.userInteractionEnabled = newValue }
	}

	/** An array of the layer's gestures. Append a gesture to this list to add it to the layer.

		Gestures are like a higher-level abstraction than the Layer touch handler API. For
		instance, a pan gesture consumes a series of touch events but does not actually begin
		until the user moves a certain distance with a specified number of fingers.

		Gestures can also be exclusive: by default, if a gesture recognizes, traditional
		touch handlers for that subtree will be cancelled. You can control this with the
		cancelsTouchesInView property. Also by default, if one gesture recognizes, it will
		prevent all other gestures involved in that touch from recognizing.

		Defaults to the empty list. */
	public var gestures: [GestureType] = [] {
		didSet {
			for gesture in gestures {
				gesture.hostLayer = self
			}
		}
	}

	/** A layer's touchesXXXHandler property is set to a closure of this type. It takes a
		dictionary whose keys are touch sequences' IDs and whose values are a touch sequence;
		it should return whether or not the event was handled. If the return value is false
		the touches event will be passed along to the parent layer. */
	public typealias TouchesHandler = [UITouchID: TouchSequence<UITouchID>] -> Bool

	/** A layer's touchXXXHandler property is set to a closure of this type. These handlers
		can be used as more convenient variants of the touchesXXXHandlers for situations in
		which the touches can be considered independently. These handlers are passed a touch
		sequence and don't need to return a value.

		If multiple touches are involved in a single event for a single layer, this handler
		will be invoked once for each of those touches.

		If a touchXXXHandler is set for a given event, events are never passed along to the
		parent layer (if you need dynamic bubbling behavior, use touchesXXXHandlers). */
	public typealias TouchHandler = TouchSequence<UITouchID> -> Void

	/** A dictionary whose keys are touch sequence IDs and whose values are touch sequences.
		This dictionary contains a value for each touch currently active on this layer.

		When a touch or touches handler is running, this property will already have been
		updated to a value incorporating the new touch event. */
	public var activeTouchSequences: [UITouchID: TouchSequence<UITouchID>] {
		return imageView?.activeTouchSequences ?? [UITouchID: UITouchSequence]()
	}

	/** A handler for when new touches arrive. See the TouchesHandler documentation for more
		details. */
	public var touchesBeganHandler: TouchesHandler? {
		get { return imageView?.touchesBeganHandler }
		set { imageView?.touchesBeganHandler = newValue }
	}

	/** A handler for when a new touch arrives. See the TouchHandler documentation for more
		details. */
	public var touchBeganHandler: TouchHandler? {
		get { return imageView?.touchBeganHandler }
		set { imageView?.touchBeganHandler = newValue }
	}

	/** A handler for when touches move. See the TouchesHandler documentation for more
		details. */
	public var touchesMovedHandler: TouchesHandler? {
		get { return imageView?.touchesMovedHandler }
		set { imageView?.touchesMovedHandler = newValue }
	}

	/** A handler for when a touch moves. See the TouchHandler documentation for more details. */
	public var touchMovedHandler: TouchHandler? {
		get { return imageView?.touchMovedHandler }
		set { imageView?.touchMovedHandler = newValue }
	}

	/** A handler for when touches end. See the TouchesHandler documentation for more
		details. */
	public var touchesEndedHandler: TouchesHandler? {
		get { return imageView?.touchesEndedHandler }
		set { imageView?.touchesEndedHandler = newValue }
	}

	/** A handler for when a touch ends. See the TouchHandler documentation for more details. */
	public var touchEndedHandler: TouchHandler? {
		get { return imageView?.touchEndedHandler }
		set { imageView?.touchEndedHandler = newValue }
	}

	/** A handler for when touches are cancelled. This may happen because a gesture with
		cancelsTouchesInView set to true has recognized, because of palm rejection, or because
		a system event (like a system gesture) has cancelled the touch.

		See TouchesHandler documentation for more details. */
	public var touchesCancelledHandler: TouchesHandler? {
		get { return imageView?.touchesCancelledHandler }
		set { imageView?.touchesCancelledHandler = newValue }
	}

	/** A handler for when a touch is cancelled. This may happen because a gesture with
		cancelsTouchesInView set to true has recognized, because of palm rejection, or because
		a system event (like a system gesture) has cancelled the touch.

		See TouchesHandler documentation for more details. */
	public var touchCancelledHandler: TouchHandler? {
		get { return imageView?.touchCancelledHandler }
		set { imageView?.touchCancelledHandler = newValue }
	}

	/** Returns a list of descendent layers of the receiver (including self) which are actively
		being touched, or [] if none are. */
	public var touchedDescendents: [Layer] {
		var accumulator = [Layer]()
		if activeTouchSequences.count > 0 {
			accumulator.append(self)
		}
		for sublayer in sublayers {
			accumulator += sublayer.touchedDescendents
		}
		return accumulator
	}

	// MARK: Convenience utilities

	public private(set) var willBeRemovedSoon: Bool = false
	public func removeAfterDuration(duration: NSTimeInterval) {
		willBeRemovedSoon = true
		afterDuration(duration) {
			self.parent = nil
		}
	}

	public func fadeOutAndRemoveAfterDuration(duration: NSTimeInterval) {
		willBeRemovedSoon = true
		Layer.animateWithDuration(duration, animations: {
			self.alpha = 0
			}, completionHandler: {
				self.parent = nil
		})
	}

	// MARK: - Internal interfaces

	private func _shouldMaskToBounds() -> Bool {
		if let image = image {
			if (self.shadow.alpha > 0 && self.cornerRadius > 0) {
				var prefix: String = "layers"
				if let offendingLayer = self.name {
					prefix = "your layer '\(offendingLayer)'"
				}
				// in this case unless you have a complex hierarchy,
				// you should probably use a rounded image.
				fatalError("⚠️ \(prefix) can't have images, shadows and corner radii set all at the same time. 😣")
				return false
			}

			// don't set masksToBounds unless you have an image and a corner radius
			if (self.cornerRadius > 0) {
				return true
			}
		}

		// if you have a shadow set but no image, don't clip so you can see the shadow
		if (self.shadow.alpha > 0) {
			return false
		}

		// otherwise, always clip (making sublayers easier to crop/etc by default)
		return true
	}

<<<<<<< HEAD
	private func updateTransform() {
		layer.transform = CATransform3DRotate(CATransform3DMakeScale(CGFloat(scaleX), CGFloat(scaleY), 1), CGFloat(rotationRadians), 0, 0, 1)
	}
=======
	// MARK: - Internal interfaces
>>>>>>> de9d108d

	private func parentDidChange() {
		parentView = parent?.view
		parent?.sublayers.append(self)
	}

	private func imageDidChange() {
		if let image = image {
			imageView?.image = image.uiImage
			size = image.size
			layer.masksToBounds = self._shouldMaskToBounds()
		}
	}

	private init(wrappingView: UIView, name: String? = nil) {
		view = wrappingView
		self.name = name
	}

	// MARK: UIKit mapping

	var view: UIView
	private var layer: CALayer { return view.layer }
	private var imageView: TouchForwardingImageView? { return view as? TouchForwardingImageView }

	private var parentView: UIView? {
		get { return view.superview }
		set { newValue?.addSubview(view) }
	}

	// MARK: Touch handling implementation

	class TouchForwardingImageView: UIImageView {
		required init(coder aDecoder: NSCoder) {
			fatalError("This method intentionally not implemented.")
		}

		override init(frame: CGRect) {
			super.init(frame: frame)
		}

		override convenience init() {
			self.init(frame: CGRect())
		}

		override func pointInside(point: CGPoint, withEvent event: UIEvent?) -> Bool {
			// Try to hit test the presentation layer instead of the model layer.
			if let presentationLayer = layer.presentationLayer() as? CALayer {
				let screenPoint = layer.convertPoint(point, toLayer: nil)
				let presentationLayerPoint = layer.presentationLayer().convertPoint(screenPoint, fromLayer: nil)
				return super.pointInside(presentationLayerPoint, withEvent: event)
			} else {
				return super.pointInside(point, withEvent: event)
			}
		}

		private typealias TouchSequenceMapping = [UITouchID: UITouchSequence]
		private var activeTouchSequences = TouchSequenceMapping()

		private func handleTouches(touches: NSSet, event: UIEvent, touchesHandler: TouchesHandler?, touchHandler: TouchHandler?, touchSequenceMappingMergeFunction: (TouchSequenceMapping, TouchSequenceMapping) -> TouchSequenceMapping) -> Bool {
			precondition(touchesHandler == nil || touchHandler == nil, "Can't set both a touches*Handler and a touch*Handler")

			let newSequenceMappings = incorporateTouches(touches, intoTouchSequenceMappings: activeTouchSequences)

			activeTouchSequences = touchSequenceMappingMergeFunction(activeTouchSequences, newSequenceMappings)

			if let touchHandler = touchHandler {
				for (_, touchSequence) in newSequenceMappings {
					touchHandler(touchSequence)
				}
				return true
			} else if let touchesHandler = touchesHandler {
				return touchesHandler(newSequenceMappings)
			} else {
				return false
			}
		}

		var touchesBeganHandler: TouchesHandler?
		var touchBeganHandler: TouchHandler?
		override func touchesBegan(touches: NSSet, withEvent event: UIEvent) {
			if !handleTouches(touches, event: event, touchesHandler: touchesBeganHandler, touchHandler: touchBeganHandler, touchSequenceMappingMergeFunction: +) {
				super.touchesBegan(touches, withEvent: event)
			}
		}

		var touchesMovedHandler: TouchesHandler?
		var touchMovedHandler: TouchHandler?
		override func touchesMoved(touches: NSSet, withEvent event: UIEvent) {
			if !handleTouches(touches, event: event, touchesHandler: touchesMovedHandler, touchHandler: touchMovedHandler, touchSequenceMappingMergeFunction: +) {
				super.touchesMoved(touches, withEvent: event)
			}
		}

		var touchesEndedHandler: TouchesHandler?
		var touchEndedHandler: TouchHandler?
		override func touchesEnded(touches: NSSet, withEvent event: UIEvent) {
			if !handleTouches(touches, event: event, touchesHandler: touchesEndedHandler, touchHandler: touchEndedHandler, touchSequenceMappingMergeFunction: -) {
				super.touchesEnded(touches, withEvent: event)
			}
		}

		var touchesCancelledHandler: TouchesHandler?
		var touchCancelledHandler: TouchHandler?
		override func touchesCancelled(touches: NSSet, withEvent event: UIEvent) {
			if !handleTouches(touches, event: event, touchesHandler: touchesCancelledHandler, touchHandler: touchCancelledHandler, touchSequenceMappingMergeFunction: -) {
				super.touchesCancelled(touches, withEvent: event)
			}
		}
	}

	// MARK: CALayerWrappingView

	class CALayerWrappingView: UIView {
		let wrappedLayer: CALayer
		init(wrappedLayer: CALayer) {
			self.wrappedLayer = wrappedLayer

			super.init(frame: wrappedLayer.frame)

			layer.addSublayer(wrappedLayer)
			setNeedsLayout()
		}

		required init(coder aDecoder: NSCoder) {
			fatalError("init(coder:) has intentionally not been implemented")
		}

		override func layoutSubviews() {
			wrappedLayer.frame = bounds
		}
	}
}

extension Layer: Hashable {
	public var hashValue: Int {
		return view.hashValue
	}
}

extension Layer: Printable {
	public var description: String {
		var output = ""
		if let name = name {
			output += "\(name): "
		}
		output += view.description
		return output
	}
}

public func ==(a: Layer, b: Layer) -> Bool {
	return a === b
}

private typealias UITouchSequence = TouchSequence<UITouchID>

private func touchSequencesFromTouchSet(touches: NSSet) -> [UITouchSequence] {
	return map(touches) {
		let touch = $0 as UITouch
		return TouchSequence(samples: [TouchSample(touch)], id: UITouchID(touch))
	}
}

private func touchSequenceMappingsFromTouchSequences<ID>(touchSequences: [TouchSequence<ID>]) -> [ID: TouchSequence<ID>] {
	return dictionaryFromElements(touchSequences.map { ($0.id, $0) })
}

private func incorporateTouchSequences<ID>(sequences: [TouchSequence<ID>], intoTouchSequenceMappings mappings: [ID: TouchSequence<ID>]) -> [TouchSequence<ID>] {
	return sequences.map { (mappings[$0.id] ?? TouchSequence(samples: [], id: $0.id)) + $0 }
}

private func incorporateTouches(touches: NSSet, intoTouchSequenceMappings mappings: [UITouchID: TouchSequence<UITouchID>]) -> [UITouchID: TouchSequence<UITouchID>] {
	let updatedTouchSequences = incorporateTouchSequences(touchSequencesFromTouchSet(touches), intoTouchSequenceMappings: mappings)
	return touchSequenceMappingsFromTouchSequences(updatedTouchSequences)
}

private var _rootLayer: Layer!<|MERGE_RESOLUTION|>--- conflicted
+++ resolved
@@ -547,13 +547,7 @@
 		return true
 	}
 
-<<<<<<< HEAD
-	private func updateTransform() {
-		layer.transform = CATransform3DRotate(CATransform3DMakeScale(CGFloat(scaleX), CGFloat(scaleY), 1), CGFloat(rotationRadians), 0, 0, 1)
-	}
-=======
 	// MARK: - Internal interfaces
->>>>>>> de9d108d
 
 	private func parentDidChange() {
 		parentView = parent?.view
