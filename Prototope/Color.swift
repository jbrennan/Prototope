//
//  Color.swift
//  Prototope
//
//  Created by Andy Matuschak on 10/7/14.
//  Copyright (c) 2014 Khan Academy. All rights reserved.
//

#if os(iOS)
	import UIKit
	typealias SystemColor = UIColor
#else
	import AppKit
	typealias SystemColor = NSColor
#endif


/** A simple representation of color. */
public struct Color {
	let systemColor: SystemColor
	
	/** The underlying CGColor of this colour. */
	var CGColor: CGColorRef {
		return self.systemColor.CGColor
	}

	/** Constructs a color from RGB and alpha values. Arguments range from 0.0 to 1.0. */
	public init(red: Double, green: Double, blue: Double, alpha: Double = 1.0) {
		systemColor = SystemColor(red: CGFloat(red), green: CGFloat(green), blue: CGFloat(blue), alpha: CGFloat(alpha))
	}

	/** Constructs a grayscale color. Arguments range from 0.0 to 1.0.  */
	public init(white: Double, alpha: Double = 1.0) {
		systemColor = SystemColor(white: CGFloat(white), alpha: CGFloat(alpha))
	}

	/** Constructs a color from HSB and alpha values. Arguments range from 0.0 to 1.0. */
	public init(hue: Double, saturation: Double, brightness: Double, alpha: Double = 1.0) {
		systemColor = SystemColor(hue: CGFloat(hue), saturation: CGFloat(saturation), brightness: CGFloat(brightness), alpha: CGFloat(alpha))
	}

	/** Construct a color from a hex value and with alpha from 0.0 - 1.0.
		i.e. Color(hex: 0x336699, alpha: 0.2)
	 */
	public init(hex: UInt32, alpha: Double) {
	    let r = CGFloat((hex >> 16) & 0xff) / 255.0
	    let g = CGFloat((hex >> 8) & 0xff) / 255.0
	    let b = CGFloat(hex & 0xff) / 255.0
<<<<<<< HEAD
	    systemColor = SystemColor(red: CGFloat(r), green: CGFloat(g), blue: CGFloat(b), alpha: CGFloat(alpha))
=======
	    uiColor = SystemColor(red: CGFloat(r), green: CGFloat(g), blue: CGFloat(b), alpha: CGFloat(alpha))
>>>>>>> c064810c
	}

	/** Construct an opaque color from a hex value
		i.e. Color(hex: 0x336699)
	 */
	public init(hex: UInt32) {
		self.init(hex: hex, alpha: 1.0)
	}

	/** Constructs a Color from a UIColor. */
	init(_ systemColor: SystemColor) {
		self.systemColor = systemColor
	}

	public static var black: Color { return Color(SystemColor.blackColor()) }
	public static var darkGray: Color { return Color(SystemColor.darkGrayColor()) }
	public static var lightGray: Color { return Color(SystemColor.lightGrayColor()) }
	public static var white: Color { return Color(SystemColor.whiteColor()) }
	public static var gray: Color { return Color(SystemColor.grayColor()) }
	public static var red: Color { return Color(SystemColor.redColor()) }
	public static var green: Color { return Color(SystemColor.greenColor()) }
	public static var blue: Color { return Color(SystemColor.blueColor()) }
	public static var cyan: Color { return Color(SystemColor.cyanColor()) }
	public static var yellow: Color { return Color(SystemColor.yellowColor()) }
	public static var magenta: Color { return Color(SystemColor.magentaColor()) }
	public static var orange: Color { return Color(SystemColor.orangeColor()) }
	public static var purple: Color { return Color(SystemColor.purpleColor()) }
	public static var brown: Color { return Color(SystemColor.brownColor()) }
	public static var clear: Color { return Color(SystemColor.clearColor()) }
}<|MERGE_RESOLUTION|>--- conflicted
+++ resolved
@@ -46,11 +46,8 @@
 	    let r = CGFloat((hex >> 16) & 0xff) / 255.0
 	    let g = CGFloat((hex >> 8) & 0xff) / 255.0
 	    let b = CGFloat(hex & 0xff) / 255.0
-<<<<<<< HEAD
+		
 	    systemColor = SystemColor(red: CGFloat(r), green: CGFloat(g), blue: CGFloat(b), alpha: CGFloat(alpha))
-=======
-	    uiColor = SystemColor(red: CGFloat(r), green: CGFloat(g), blue: CGFloat(b), alpha: CGFloat(alpha))
->>>>>>> c064810c
 	}
 
 	/** Construct an opaque color from a hex value
